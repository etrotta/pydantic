import json
import math
import re
import sys
import typing
from datetime import date, datetime, time, timedelta
from decimal import Decimal
from enum import Enum, IntEnum
from ipaddress import IPv4Address, IPv4Interface, IPv4Network, IPv6Address, IPv6Interface, IPv6Network
from pathlib import Path
from typing import (
    Any,
    Callable,
    Deque,
    Dict,
    FrozenSet,
    Generic,
    Iterable,
    List,
    NamedTuple,
    NewType,
    Optional,
    Pattern,
    Sequence,
    Set,
    Tuple,
    Type,
    TypeVar,
    Union,
)
from uuid import UUID

import pytest
from dirty_equals import HasRepr
from pydantic_core import CoreSchema, SchemaValidator, core_schema, to_json
from typing_extensions import Annotated, Literal, TypedDict

import pydantic
from pydantic import (
    BaseModel,
    Field,
    GetCoreSchemaHandler,
    GetJsonSchemaHandler,
    ImportString,
    InstanceOf,
    PydanticDeprecatedSince20,
    PydanticUserError,
    RootModel,
    ValidationError,
    WithJsonSchema,
    computed_field,
    field_serializer,
    field_validator,
)
from pydantic._internal._core_metadata import CoreMetadataHandler, build_metadata_dict
from pydantic.color import Color
from pydantic.config import ConfigDict
from pydantic.dataclasses import dataclass
from pydantic.errors import PydanticInvalidForJsonSchema
from pydantic.json_schema import (
    DEFAULT_REF_TEMPLATE,
    Examples,
    GenerateJsonSchema,
    JsonSchemaValue,
    PydanticJsonSchemaWarning,
    SkipJsonSchema,
    model_json_schema,
    models_json_schema,
)
from pydantic.networks import AnyUrl, EmailStr, IPvAnyAddress, IPvAnyInterface, IPvAnyNetwork, MultiHostUrl, NameEmail
from pydantic.type_adapter import TypeAdapter
from pydantic.types import (
    UUID1,
    UUID3,
    UUID4,
    UUID5,
    DirectoryPath,
    FilePath,
    Json,
    NegativeFloat,
    NegativeInt,
    NewPath,
    NonNegativeFloat,
    NonNegativeInt,
    NonPositiveFloat,
    NonPositiveInt,
    PositiveFloat,
    PositiveInt,
    SecretBytes,
    SecretStr,
    StrictBool,
    StrictStr,
    conbytes,
    condate,
    condecimal,
    confloat,
    conint,
    constr,
)

try:
    import email_validator
except ImportError:
    email_validator = None

T = TypeVar('T')


def test_by_alias():
    class ApplePie(BaseModel):
        model_config = ConfigDict(title='Apple Pie')
        a: float = Field(alias='Snap')
        b: int = Field(10, alias='Crackle')

    assert ApplePie.model_json_schema() == {
        'type': 'object',
        'title': 'Apple Pie',
        'properties': {
            'Snap': {'type': 'number', 'title': 'Snap'},
            'Crackle': {'type': 'integer', 'title': 'Crackle', 'default': 10},
        },
        'required': ['Snap'],
    }
    assert list(ApplePie.model_json_schema(by_alias=True)['properties'].keys()) == ['Snap', 'Crackle']
    assert list(ApplePie.model_json_schema(by_alias=False)['properties'].keys()) == ['a', 'b']


def test_ref_template():
    class KeyLimePie(BaseModel):
        x: str = None

    class ApplePie(BaseModel):
        model_config = ConfigDict(title='Apple Pie')
        a: float = None
        key_lime: Optional[KeyLimePie] = None

    assert ApplePie.model_json_schema(ref_template='foobar/{model}.json') == {
        'title': 'Apple Pie',
        'type': 'object',
        'properties': {
            'a': {'default': None, 'title': 'A', 'type': 'number'},
            'key_lime': {
                'anyOf': [{'$ref': 'foobar/KeyLimePie.json'}, {'type': 'null'}],
                'default': None,
            },
        },
        '$defs': {
            'KeyLimePie': {
                'title': 'KeyLimePie',
                'type': 'object',
                'properties': {'x': {'default': None, 'title': 'X', 'type': 'string'}},
            }
        },
    }
    assert ApplePie.model_json_schema()['properties']['key_lime'] == {
        'anyOf': [{'$ref': '#/$defs/KeyLimePie'}, {'type': 'null'}],
        'default': None,
    }
    json_schema = json.dumps(ApplePie.model_json_schema(ref_template='foobar/{model}.json'))
    assert 'foobar/KeyLimePie.json' in json_schema
    assert '#/$defs/KeyLimePie' not in json_schema


def test_by_alias_generator():
    class ApplePie(BaseModel):
        model_config = ConfigDict(alias_generator=lambda x: x.upper())
        a: float
        b: int = 10

    assert ApplePie.model_json_schema() == {
        'title': 'ApplePie',
        'type': 'object',
        'properties': {'A': {'title': 'A', 'type': 'number'}, 'B': {'title': 'B', 'default': 10, 'type': 'integer'}},
        'required': ['A'],
    }
    assert ApplePie.model_json_schema(by_alias=False)['properties'].keys() == {'a', 'b'}


def test_sub_model():
    class Foo(BaseModel):
        """hello"""

        b: float

    class Bar(BaseModel):
        a: int
        b: Optional[Foo] = None

    assert Bar.model_json_schema() == {
        'type': 'object',
        'title': 'Bar',
        '$defs': {
            'Foo': {
                'type': 'object',
                'title': 'Foo',
                'description': 'hello',
                'properties': {'b': {'type': 'number', 'title': 'B'}},
                'required': ['b'],
            }
        },
        'properties': {
            'a': {'type': 'integer', 'title': 'A'},
            'b': {'anyOf': [{'$ref': '#/$defs/Foo'}, {'type': 'null'}], 'default': None},
        },
        'required': ['a'],
    }


def test_schema_class():
    class Model(BaseModel):
        foo: int = Field(4, title='Foo is Great')
        bar: str = Field(..., description='this description of bar')

    with pytest.raises(ValidationError):
        Model()

    m = Model(bar='123')
    assert m.model_dump() == {'foo': 4, 'bar': '123'}

    assert Model.model_json_schema() == {
        'type': 'object',
        'title': 'Model',
        'properties': {
            'foo': {'type': 'integer', 'title': 'Foo is Great', 'default': 4},
            'bar': {'type': 'string', 'title': 'Bar', 'description': 'this description of bar'},
        },
        'required': ['bar'],
    }


def test_schema_repr():
    s = Field(4, title='Foo is Great')
    assert str(s) == "annotation=NoneType required=False default=4 title='Foo is Great'"
    assert repr(s) == "FieldInfo(annotation=NoneType, required=False, default=4, title='Foo is Great')"


def test_schema_class_by_alias():
    class Model(BaseModel):
        foo: int = Field(4, alias='foofoo')

    assert list(Model.model_json_schema()['properties'].keys()) == ['foofoo']
    assert list(Model.model_json_schema(by_alias=False)['properties'].keys()) == ['foo']


def test_choices():
    FooEnum = Enum('FooEnum', {'foo': 'f', 'bar': 'b'})
    BarEnum = IntEnum('BarEnum', {'foo': 1, 'bar': 2})

    class SpamEnum(str, Enum):
        foo = 'f'
        bar = 'b'

    class Model(BaseModel):
        foo: FooEnum
        bar: BarEnum
        spam: SpamEnum = Field(None)

    # insert_assert(Model.model_json_schema())
    assert Model.model_json_schema() == {
        '$defs': {
            'BarEnum': {'enum': [1, 2], 'title': 'BarEnum', 'type': 'integer'},
            'FooEnum': {'enum': ['f', 'b'], 'title': 'FooEnum', 'type': 'string'},
            'SpamEnum': {'enum': ['f', 'b'], 'title': 'SpamEnum', 'type': 'string'},
        },
        'properties': {
            'foo': {'$ref': '#/$defs/FooEnum'},
            'bar': {'$ref': '#/$defs/BarEnum'},
            'spam': {'allOf': [{'$ref': '#/$defs/SpamEnum'}], 'default': None},
        },
        'required': ['foo', 'bar'],
        'title': 'Model',
        'type': 'object',
    }


def test_enum_modify_schema():
    class SpamEnum(str, Enum):
        """
        Spam enum.
        """

        foo = 'f'
        bar = 'b'

        @classmethod
        def __get_pydantic_json_schema__(
            cls, core_schema: CoreSchema, handler: GetJsonSchemaHandler
        ) -> JsonSchemaValue:
            field_schema = handler(core_schema)
            field_schema = handler.resolve_ref_schema(field_schema)
            existing_comment = field_schema.get('$comment', '')
            field_schema['$comment'] = existing_comment + 'comment'  # make sure this function is only called once
            field_schema['tsEnumNames'] = [e.name for e in cls]
            return field_schema

    class Model(BaseModel):
        spam: Optional[SpamEnum] = Field(None)

    # insert_assert(Model.model_json_schema())
    assert Model.model_json_schema() == {
        '$defs': {
            'SpamEnum': {
                '$comment': 'comment',
                'description': 'Spam enum.',
                'enum': ['f', 'b'],
                'title': 'SpamEnum',
                'tsEnumNames': ['foo', 'bar'],
                'type': 'string',
            }
        },
        'properties': {'spam': {'anyOf': [{'$ref': '#/$defs/SpamEnum'}, {'type': 'null'}], 'default': None}},
        'title': 'Model',
        'type': 'object',
    }


def test_enum_schema_custom_field():
    class FooBarEnum(str, Enum):
        foo = 'foo'
        bar = 'bar'

    class Model(BaseModel):
        pika: FooBarEnum = Field(alias='pikalias', title='Pikapika!', description='Pika is definitely the best!')
        bulbi: FooBarEnum = Field('foo', alias='bulbialias', title='Bulbibulbi!', description='Bulbi is not...')
        cara: FooBarEnum

    # insert_assert(Model.model_json_schema())
    assert Model.model_json_schema() == {
        'type': 'object',
        'properties': {
            'pikalias': {
                'title': 'Pikapika!',
                'description': 'Pika is definitely the best!',
                'allOf': [{'$ref': '#/$defs/FooBarEnum'}],
            },
            'bulbialias': {
                'allOf': [{'$ref': '#/$defs/FooBarEnum'}],
                'default': 'foo',
                'title': 'Bulbibulbi!',
                'description': 'Bulbi is not...',
            },
            'cara': {'$ref': '#/$defs/FooBarEnum'},
        },
        'required': ['pikalias', 'cara'],
        'title': 'Model',
        '$defs': {'FooBarEnum': {'enum': ['foo', 'bar'], 'title': 'FooBarEnum', 'type': 'string'}},
    }


def test_enum_and_model_have_same_behaviour():
    class Names(str, Enum):
        rick = 'Rick'
        morty = 'Morty'
        summer = 'Summer'

    class Pika(BaseModel):
        a: str

    class Foo(BaseModel):
        enum: Names
        titled_enum: Names = Field(
            ...,
            title='Title of enum',
            description='Description of enum',
        )
        model: Pika
        titled_model: Pika = Field(
            ...,
            title='Title of model',
            description='Description of model',
        )

    # insert_assert(Foo.model_json_schema())
    assert Foo.model_json_schema() == {
        'type': 'object',
        'properties': {
            'enum': {'$ref': '#/$defs/Names'},
            'titled_enum': {
                'title': 'Title of enum',
                'description': 'Description of enum',
                'allOf': [{'$ref': '#/$defs/Names'}],
            },
            'model': {'$ref': '#/$defs/Pika'},
            'titled_model': {
                'title': 'Title of model',
                'description': 'Description of model',
                'allOf': [{'$ref': '#/$defs/Pika'}],
            },
        },
        'required': ['enum', 'titled_enum', 'model', 'titled_model'],
        'title': 'Foo',
        '$defs': {
            'Names': {'enum': ['Rick', 'Morty', 'Summer'], 'title': 'Names', 'type': 'string'},
            'Pika': {
                'type': 'object',
                'properties': {'a': {'type': 'string', 'title': 'A'}},
                'required': ['a'],
                'title': 'Pika',
            },
        },
    }


def test_enum_includes_extra_without_other_params():
    class Names(str, Enum):
        rick = 'Rick'
        morty = 'Morty'
        summer = 'Summer'

    class Foo(BaseModel):
        enum: Names
        extra_enum: Names = Field(..., json_schema_extra={'extra': 'Extra field'})

    assert Foo.model_json_schema() == {
        '$defs': {
            'Names': {
                'enum': ['Rick', 'Morty', 'Summer'],
                'title': 'Names',
                'type': 'string',
            },
        },
        'properties': {
            'enum': {'$ref': '#/$defs/Names'},
            'extra_enum': {'allOf': [{'$ref': '#/$defs/Names'}], 'extra': 'Extra field'},
        },
        'required': ['enum', 'extra_enum'],
        'title': 'Foo',
        'type': 'object',
    }


def test_invalid_json_schema_extra():
    class MyModel(BaseModel):
        model_config = ConfigDict(json_schema_extra=1)

        name: str

    with pytest.raises(
        ValueError, match=re.escape("model_config['json_schema_extra']=1 should be a dict, callable, or None")
    ):
        MyModel.model_json_schema()


def test_list_enum_schema_extras():
    class FoodChoice(str, Enum):
        spam = 'spam'
        egg = 'egg'
        chips = 'chips'

    class Model(BaseModel):
        foods: List[FoodChoice] = Field(examples=[['spam', 'egg']])

    assert Model.model_json_schema() == {
        '$defs': {
            'FoodChoice': {
                'enum': ['spam', 'egg', 'chips'],
                'title': 'FoodChoice',
                'type': 'string',
            }
        },
        'properties': {
            'foods': {
                'title': 'Foods',
                'type': 'array',
                'items': {'$ref': '#/$defs/FoodChoice'},
                'examples': [['spam', 'egg']],
            },
        },
        'required': ['foods'],
        'title': 'Model',
        'type': 'object',
    }


def test_enum_schema_cleandoc():
    class FooBar(str, Enum):
        """
        This is docstring which needs to be cleaned up
        """

        foo = 'foo'
        bar = 'bar'

    class Model(BaseModel):
        enum: FooBar

    assert Model.model_json_schema() == {
        'title': 'Model',
        'type': 'object',
        'properties': {'enum': {'$ref': '#/$defs/FooBar'}},
        'required': ['enum'],
        '$defs': {
            'FooBar': {
                'title': 'FooBar',
                'description': 'This is docstring which needs to be cleaned up',
                'enum': ['foo', 'bar'],
                'type': 'string',
            }
        },
    }


def test_decimal_json_schema():
    class Model(BaseModel):
        a: bytes = b'foobar'
        b: Decimal = Decimal('12.34')

    model_json_schema_validation = Model.model_json_schema(mode='validation')
    model_json_schema_serialization = Model.model_json_schema(mode='serialization')

    assert model_json_schema_validation == {
        'properties': {
            'a': {'default': 'foobar', 'format': 'binary', 'title': 'A', 'type': 'string'},
            'b': {'anyOf': [{'type': 'number'}, {'type': 'string'}], 'default': '12.34', 'title': 'B'},
        },
        'title': 'Model',
        'type': 'object',
    }
    assert model_json_schema_serialization == {
        'properties': {
            'a': {'default': 'foobar', 'format': 'binary', 'title': 'A', 'type': 'string'},
            'b': {'default': '12.34', 'title': 'B', 'type': 'string'},
        },
        'title': 'Model',
        'type': 'object',
    }


def test_list_sub_model():
    class Foo(BaseModel):
        a: float

    class Bar(BaseModel):
        b: List[Foo]

    assert Bar.model_json_schema() == {
        'title': 'Bar',
        'type': 'object',
        '$defs': {
            'Foo': {
                'title': 'Foo',
                'type': 'object',
                'properties': {'a': {'type': 'number', 'title': 'A'}},
                'required': ['a'],
            }
        },
        'properties': {'b': {'type': 'array', 'items': {'$ref': '#/$defs/Foo'}, 'title': 'B'}},
        'required': ['b'],
    }


def test_optional():
    class Model(BaseModel):
        a: Optional[str]

    assert Model.model_json_schema() == {
        'title': 'Model',
        'type': 'object',
        'properties': {'a': {'anyOf': [{'type': 'string'}, {'type': 'null'}], 'title': 'A'}},
        'required': ['a'],
    }


def test_optional_modify_schema():
    class MyNone(Type[None]):
        @classmethod
        def __get_pydantic_core_schema__(
            cls, source_type: Any, handler: GetCoreSchemaHandler
        ) -> core_schema.CoreSchema:
            return core_schema.nullable_schema(core_schema.none_schema())

    class Model(BaseModel):
        x: MyNone

    assert Model.model_json_schema() == {
        'properties': {'x': {'title': 'X', 'type': 'null'}},
        'required': ['x'],
        'title': 'Model',
        'type': 'object',
    }


def test_any():
    class Model(BaseModel):
        a: Any
        b: object

    assert Model.model_json_schema() == {
        'title': 'Model',
        'type': 'object',
        'properties': {
            'a': {'title': 'A'},
            'b': {'title': 'B'},
        },
        'required': ['a', 'b'],
    }


def test_set():
    class Model(BaseModel):
        a: Set[int]
        b: set
        c: set = {1}

    assert Model.model_json_schema() == {
        'title': 'Model',
        'type': 'object',
        'properties': {
            'a': {'title': 'A', 'type': 'array', 'uniqueItems': True, 'items': {'type': 'integer'}},
            'b': {'title': 'B', 'type': 'array', 'items': {}, 'uniqueItems': True},
            'c': {'title': 'C', 'type': 'array', 'items': {}, 'default': [1], 'uniqueItems': True},
        },
        'required': ['a', 'b'],
    }


@pytest.mark.parametrize(
    'field_type,extra_props',
    [
        pytest.param(tuple, {'items': {}}, id='tuple'),
        pytest.param(Tuple, {'items': {}}, id='Tuple'),
        pytest.param(
            Tuple[str, int, Union[str, int, float], float],
            {
                'prefixItems': [
                    {'type': 'string'},
                    {'type': 'integer'},
                    {'anyOf': [{'type': 'string'}, {'type': 'integer'}, {'type': 'number'}]},
                    {'type': 'number'},
                ],
                'minItems': 4,
                'maxItems': 4,
            },
            id='Tuple[str, int, Union[str, int, float], float]',
        ),
        pytest.param(Tuple[str], {'prefixItems': [{'type': 'string'}], 'minItems': 1, 'maxItems': 1}, id='Tuple[str]'),
        pytest.param(Tuple[()], {'maxItems': 0, 'minItems': 0}, id='Tuple[()]'),
        pytest.param(Tuple[str, ...], {'items': {'type': 'string'}, 'type': 'array'}, id='Tuple[str, ...]'),
    ],
)
def test_tuple(field_type, extra_props):
    class Model(BaseModel):
        a: field_type

    assert Model.model_json_schema() == {
        'title': 'Model',
        'type': 'object',
        'properties': {'a': {'title': 'A', 'type': 'array', **extra_props}},
        'required': ['a'],
    }

    ta = TypeAdapter(field_type)

    assert ta.json_schema() == {'type': 'array', **extra_props}


def test_deque():
    class Model(BaseModel):
        a: Deque[str]

    assert Model.model_json_schema() == {
        'title': 'Model',
        'type': 'object',
        'properties': {'a': {'title': 'A', 'type': 'array', 'items': {'type': 'string'}}},
        'required': ['a'],
    }


def test_bool():
    class Model(BaseModel):
        a: bool

    assert Model.model_json_schema() == {
        'title': 'Model',
        'type': 'object',
        'properties': {'a': {'title': 'A', 'type': 'boolean'}},
        'required': ['a'],
    }


def test_strict_bool():
    class Model(BaseModel):
        a: StrictBool

    assert Model.model_json_schema() == {
        'title': 'Model',
        'type': 'object',
        'properties': {'a': {'title': 'A', 'type': 'boolean'}},
        'required': ['a'],
    }


def test_dict():
    class Model(BaseModel):
        a: dict

    assert Model.model_json_schema() == {
        'title': 'Model',
        'type': 'object',
        'properties': {'a': {'title': 'A', 'type': 'object'}},
        'required': ['a'],
    }


def test_list():
    class Model(BaseModel):
        a: list

    assert Model.model_json_schema() == {
        'title': 'Model',
        'type': 'object',
        'properties': {'a': {'title': 'A', 'type': 'array', 'items': {}}},
        'required': ['a'],
    }


class Foo(BaseModel):
    a: float


@pytest.mark.parametrize(
    'field_type,expected_schema',
    [
        (
            Union[int, str],
            {
                'properties': {'a': {'title': 'A', 'anyOf': [{'type': 'integer'}, {'type': 'string'}]}},
                'required': ['a'],
            },
        ),
        (
            List[int],
            {'properties': {'a': {'title': 'A', 'type': 'array', 'items': {'type': 'integer'}}}, 'required': ['a']},
        ),
        (
            Dict[str, Foo],
            {
                '$defs': {
                    'Foo': {
                        'title': 'Foo',
                        'type': 'object',
                        'properties': {'a': {'title': 'A', 'type': 'number'}},
                        'required': ['a'],
                    }
                },
                'properties': {'a': {'title': 'A', 'type': 'object', 'additionalProperties': {'$ref': '#/$defs/Foo'}}},
                'required': ['a'],
            },
        ),
        (
            Union[None, Foo],
            {
                '$defs': {
                    'Foo': {
                        'title': 'Foo',
                        'type': 'object',
                        'properties': {'a': {'title': 'A', 'type': 'number'}},
                        'required': ['a'],
                    }
                },
                'properties': {'a': {'anyOf': [{'$ref': '#/$defs/Foo'}, {'type': 'null'}]}},
                'required': ['a'],
                'title': 'Model',
                'type': 'object',
            },
        ),
        (
            Union[int, int],
            {'properties': {'a': {'title': 'A', 'type': 'integer'}}, 'required': ['a']},
        ),
        (Dict[str, Any], {'properties': {'a': {'title': 'A', 'type': 'object'}}, 'required': ['a']}),
    ],
)
def test_list_union_dict(field_type, expected_schema):
    class Model(BaseModel):
        a: field_type

    base_schema = {'title': 'Model', 'type': 'object'}
    base_schema.update(expected_schema)

    assert Model.model_json_schema() == base_schema


@pytest.mark.parametrize(
    'field_type,expected_schema',
    [
        (datetime, {'type': 'string', 'format': 'date-time'}),
        (date, {'type': 'string', 'format': 'date'}),
        (time, {'type': 'string', 'format': 'time'}),
        (timedelta, {'type': 'string', 'format': 'duration'}),
    ],
)
def test_date_types(field_type, expected_schema):
    class Model(BaseModel):
        a: field_type

    attribute_schema = {'title': 'A'}
    attribute_schema.update(expected_schema)

    base_schema = {'title': 'Model', 'type': 'object', 'properties': {'a': attribute_schema}, 'required': ['a']}

    assert Model.model_json_schema() == base_schema


@pytest.mark.parametrize(
    'field_type,expected_schema',
    [
        (condate(), {}),
        (
            condate(gt=date(2010, 1, 1), lt=date(2021, 2, 2)),
            {'exclusiveMinimum': date(2010, 1, 1), 'exclusiveMaximum': date(2021, 2, 2)},
        ),
        (condate(ge=date(2010, 1, 1), le=date(2021, 2, 2)), {'minimum': date(2010, 1, 1), 'maximum': date(2021, 2, 2)}),
    ],
)
def test_date_constrained_types(field_type, expected_schema):
    class Model(BaseModel):
        a: field_type

    assert Model.model_json_schema() == {
        'title': 'Model',
        'type': 'object',
        'properties': {'a': {'title': 'A', 'type': 'string', 'format': 'date', **expected_schema}},
        'required': ['a'],
    }


@pytest.mark.parametrize(
    'field_type,expected_schema',
    [
        (Optional[str], {'properties': {'a': {'anyOf': [{'type': 'string'}, {'type': 'null'}], 'title': 'A'}}}),
        (
            Optional[bytes],
            {'properties': {'a': {'title': 'A', 'anyOf': [{'type': 'string', 'format': 'binary'}, {'type': 'null'}]}}},
        ),
        (
            Union[str, bytes],
            {
                'properties': {
                    'a': {'title': 'A', 'anyOf': [{'type': 'string'}, {'type': 'string', 'format': 'binary'}]}
                },
            },
        ),
        (
            Union[None, str, bytes],
            {
                'properties': {
                    'a': {
                        'title': 'A',
                        'anyOf': [{'type': 'string'}, {'type': 'string', 'format': 'binary'}, {'type': 'null'}],
                    }
                }
            },
        ),
    ],
)
def test_str_basic_types(field_type, expected_schema):
    class Model(BaseModel):
        a: field_type

    base_schema = {'title': 'Model', 'type': 'object', 'required': ['a']}
    base_schema.update(expected_schema)
    assert Model.model_json_schema() == base_schema


@pytest.mark.parametrize(
    'field_type,expected_schema',
    [
        (Pattern, {'type': 'string', 'format': 'regex'}),
        (Pattern[str], {'type': 'string', 'format': 'regex'}),
        (Pattern[bytes], {'type': 'string', 'format': 'regex'}),
    ],
)
def test_pattern(field_type, expected_schema) -> None:
    class Model(BaseModel):
        a: field_type

    expected_schema.update({'title': 'A'})
    full_schema = {'title': 'Model', 'type': 'object', 'required': ['a'], 'properties': {'a': expected_schema}}
    assert Model.model_json_schema() == full_schema


@pytest.mark.parametrize(
    'field_type,expected_schema',
    [
        (StrictStr, {'title': 'A', 'type': 'string'}),
        # (ConstrainedStr, {'title': 'A', 'type': 'string'}),
        (
            constr(min_length=3, max_length=5, pattern='^text$'),
            {'title': 'A', 'type': 'string', 'minLength': 3, 'maxLength': 5, 'pattern': '^text$'},
        ),
    ],
)
def test_str_constrained_types(field_type, expected_schema):
    class Model(BaseModel):
        a: field_type

    model_schema = Model.model_json_schema()
    assert model_schema['properties']['a'] == expected_schema

    base_schema = {'title': 'Model', 'type': 'object', 'properties': {'a': expected_schema}, 'required': ['a']}

    assert model_schema == base_schema


@pytest.mark.parametrize(
    'field_type,expected_schema',
    [
        (AnyUrl, {'title': 'A', 'type': 'string', 'format': 'uri', 'minLength': 1}),
        (
            Annotated[AnyUrl, Field(max_length=2**16)],
            {'title': 'A', 'type': 'string', 'format': 'uri', 'minLength': 1, 'maxLength': 2**16},
        ),
        (MultiHostUrl, {'title': 'A', 'type': 'string', 'format': 'multi-host-uri', 'minLength': 1}),
    ],
)
def test_special_str_types(field_type, expected_schema):
    class Model(BaseModel):
        a: field_type

    base_schema = {'title': 'Model', 'type': 'object', 'properties': {'a': {}}, 'required': ['a']}
    base_schema['properties']['a'] = expected_schema

    assert Model.model_json_schema() == base_schema


@pytest.mark.skipif(not email_validator, reason='email_validator not installed')
@pytest.mark.parametrize('field_type,expected_schema', [(EmailStr, 'email'), (NameEmail, 'name-email')])
def test_email_str_types(field_type, expected_schema):
    class Model(BaseModel):
        a: field_type

    base_schema = {
        'title': 'Model',
        'type': 'object',
        'properties': {'a': {'title': 'A', 'type': 'string'}},
        'required': ['a'],
    }
    base_schema['properties']['a']['format'] = expected_schema

    assert Model.model_json_schema() == base_schema


@pytest.mark.parametrize('field_type,inner_type', [(SecretBytes, 'string'), (SecretStr, 'string')])
def test_secret_types(field_type, inner_type):
    class Model(BaseModel):
        a: field_type

    base_schema = {
        'title': 'Model',
        'type': 'object',
        'properties': {'a': {'title': 'A', 'type': inner_type, 'writeOnly': True, 'format': 'password'}},
        'required': ['a'],
    }

    assert Model.model_json_schema() == base_schema


@pytest.mark.parametrize(
    'field_type,expected_schema',
    [
        # (ConstrainedInt, {}),
        (conint(gt=5, lt=10), {'exclusiveMinimum': 5, 'exclusiveMaximum': 10}),
        (conint(ge=5, le=10), {'minimum': 5, 'maximum': 10}),
        (conint(multiple_of=5), {'multipleOf': 5}),
        (PositiveInt, {'exclusiveMinimum': 0}),
        (NegativeInt, {'exclusiveMaximum': 0}),
        (NonNegativeInt, {'minimum': 0}),
        (NonPositiveInt, {'maximum': 0}),
    ],
)
def test_special_int_types(field_type, expected_schema):
    class Model(BaseModel):
        a: field_type

    base_schema = {
        'title': 'Model',
        'type': 'object',
        'properties': {'a': {'title': 'A', 'type': 'integer'}},
        'required': ['a'],
    }
    base_schema['properties']['a'].update(expected_schema)

    assert Model.model_json_schema() == base_schema


@pytest.mark.parametrize(
    'field_type,expected_schema',
    [
        (confloat(gt=5, lt=10), {'exclusiveMinimum': 5, 'exclusiveMaximum': 10}),
        (confloat(ge=5, le=10), {'minimum': 5, 'maximum': 10}),
        (confloat(multiple_of=5), {'multipleOf': 5}),
        (PositiveFloat, {'exclusiveMinimum': 0}),
        (NegativeFloat, {'exclusiveMaximum': 0}),
        (NonNegativeFloat, {'minimum': 0}),
        (NonPositiveFloat, {'maximum': 0}),
    ],
)
def test_special_float_types(field_type, expected_schema):
    class Model(BaseModel):
        a: field_type

    base_schema = {
        'title': 'Model',
        'type': 'object',
        'properties': {'a': {'title': 'A', 'type': 'number'}},
        'required': ['a'],
    }
    base_schema['properties']['a'].update(expected_schema)

    assert Model.model_json_schema() == base_schema


@pytest.mark.parametrize(
    'field_type,expected_schema',
    [
        (condecimal(gt=5, lt=10), {'exclusiveMinimum': 5, 'exclusiveMaximum': 10}),
        (condecimal(ge=5, le=10), {'minimum': 5, 'maximum': 10}),
        (condecimal(multiple_of=5), {'multipleOf': 5}),
    ],
)
def test_special_decimal_types(field_type, expected_schema):
    class Model(BaseModel):
        a: field_type

    base_schema = {
        'title': 'Model',
        'type': 'object',
        'properties': {'a': {'anyOf': [{'type': 'number'}, {'type': 'string'}], 'title': 'A'}},
        'required': ['a'],
    }
    base_schema['properties']['a']['anyOf'][0].update(expected_schema)

    assert Model.model_json_schema() == base_schema


@pytest.mark.parametrize(
    'field_type,expected_schema',
    [(UUID, 'uuid'), (UUID1, 'uuid1'), (UUID3, 'uuid3'), (UUID4, 'uuid4'), (UUID5, 'uuid5')],
)
def test_uuid_types(field_type, expected_schema):
    class Model(BaseModel):
        a: field_type

    base_schema = {
        'title': 'Model',
        'type': 'object',
        'properties': {'a': {'title': 'A', 'type': 'string', 'format': 'uuid'}},
        'required': ['a'],
    }
    base_schema['properties']['a']['format'] = expected_schema

    assert Model.model_json_schema() == base_schema


@pytest.mark.parametrize(
    'field_type,expected_schema',
    [(FilePath, 'file-path'), (DirectoryPath, 'directory-path'), (NewPath, 'path'), (Path, 'path')],
)
def test_path_types(field_type, expected_schema):
    class Model(BaseModel):
        a: field_type

    base_schema = {
        'title': 'Model',
        'type': 'object',
        'properties': {'a': {'title': 'A', 'type': 'string', 'format': ''}},
        'required': ['a'],
    }
    base_schema['properties']['a']['format'] = expected_schema

    assert Model.model_json_schema() == base_schema


def test_json_type():
    class Model(BaseModel):
        a: Json
        b: Json[int]
        c: Json[Any]

    assert Model.model_json_schema() == {
        'properties': {
            'a': {'contentMediaType': 'application/json', 'contentSchema': {}, 'title': 'A', 'type': 'string'},
            'b': {
                'contentMediaType': 'application/json',
                'contentSchema': {'type': 'integer'},
                'title': 'B',
                'type': 'string',
            },
            'c': {'contentMediaType': 'application/json', 'contentSchema': {}, 'title': 'C', 'type': 'string'},
        },
        'required': ['a', 'b', 'c'],
        'title': 'Model',
        'type': 'object',
    }
    assert Model.model_json_schema(mode='serialization') == {
        'properties': {'a': {'title': 'A'}, 'b': {'title': 'B', 'type': 'integer'}, 'c': {'title': 'C'}},
        'required': ['a', 'b', 'c'],
        'title': 'Model',
        'type': 'object',
    }


def test_ipv4address_type():
    class Model(BaseModel):
        ip_address: IPv4Address

    model_schema = Model.model_json_schema()
    assert model_schema == {
        'title': 'Model',
        'type': 'object',
        'properties': {'ip_address': {'title': 'Ip Address', 'type': 'string', 'format': 'ipv4'}},
        'required': ['ip_address'],
    }


def test_ipv6address_type():
    class Model(BaseModel):
        ip_address: IPv6Address

    model_schema = Model.model_json_schema()
    assert model_schema == {
        'title': 'Model',
        'type': 'object',
        'properties': {'ip_address': {'title': 'Ip Address', 'type': 'string', 'format': 'ipv6'}},
        'required': ['ip_address'],
    }


def test_ipvanyaddress_type():
    class Model(BaseModel):
        ip_address: IPvAnyAddress

    model_schema = Model.model_json_schema()
    assert model_schema == {
        'title': 'Model',
        'type': 'object',
        'properties': {'ip_address': {'title': 'Ip Address', 'type': 'string', 'format': 'ipvanyaddress'}},
        'required': ['ip_address'],
    }


def test_ipv4interface_type():
    class Model(BaseModel):
        ip_interface: IPv4Interface

    model_schema = Model.model_json_schema()
    assert model_schema == {
        'title': 'Model',
        'type': 'object',
        'properties': {'ip_interface': {'title': 'Ip Interface', 'type': 'string', 'format': 'ipv4interface'}},
        'required': ['ip_interface'],
    }


def test_ipv6interface_type():
    class Model(BaseModel):
        ip_interface: IPv6Interface

    model_schema = Model.model_json_schema()
    assert model_schema == {
        'title': 'Model',
        'type': 'object',
        'properties': {'ip_interface': {'title': 'Ip Interface', 'type': 'string', 'format': 'ipv6interface'}},
        'required': ['ip_interface'],
    }


def test_ipvanyinterface_type():
    class Model(BaseModel):
        ip_interface: IPvAnyInterface

    model_schema = Model.model_json_schema()
    assert model_schema == {
        'title': 'Model',
        'type': 'object',
        'properties': {'ip_interface': {'title': 'Ip Interface', 'type': 'string', 'format': 'ipvanyinterface'}},
        'required': ['ip_interface'],
    }


def test_ipv4network_type():
    class Model(BaseModel):
        ip_network: IPv4Network

    model_schema = Model.model_json_schema()
    assert model_schema == {
        'title': 'Model',
        'type': 'object',
        'properties': {'ip_network': {'title': 'Ip Network', 'type': 'string', 'format': 'ipv4network'}},
        'required': ['ip_network'],
    }


def test_ipv6network_type():
    class Model(BaseModel):
        ip_network: IPv6Network

    model_schema = Model.model_json_schema()
    assert model_schema == {
        'title': 'Model',
        'type': 'object',
        'properties': {'ip_network': {'title': 'Ip Network', 'type': 'string', 'format': 'ipv6network'}},
        'required': ['ip_network'],
    }


def test_ipvanynetwork_type():
    class Model(BaseModel):
        ip_network: IPvAnyNetwork

    model_schema = Model.model_json_schema()
    assert model_schema == {
        'title': 'Model',
        'type': 'object',
        'properties': {'ip_network': {'title': 'Ip Network', 'type': 'string', 'format': 'ipvanynetwork'}},
        'required': ['ip_network'],
    }


@pytest.mark.parametrize(
    'type_,default_value',
    (
        (Callable, ...),
        (Callable, lambda x: x),
        (Callable[[int], int], ...),
        (Callable[[int], int], lambda x: x),
    ),
)
@pytest.mark.parametrize(
    'base_json_schema,properties',
    [
        (
            {'a': 'b'},
            {
                'callback': {'title': 'Callback', 'a': 'b'},
                'foo': {'title': 'Foo', 'type': 'integer'},
            },
        ),
        (
            None,
            {
                'foo': {'title': 'Foo', 'type': 'integer'},
            },
        ),
    ],
)
def test_callable_type(type_, default_value, base_json_schema, properties):
    class Model(BaseModel):
        callback: type_ = default_value
        foo: int

    with pytest.raises(PydanticInvalidForJsonSchema):
        Model.model_json_schema()

    class ModelWithOverride(BaseModel):
        callback: Annotated[type_, WithJsonSchema(base_json_schema)] = default_value
        foo: int

    if default_value is Ellipsis or base_json_schema is None:
        model_schema = ModelWithOverride.model_json_schema()
    else:
        with pytest.warns(
            PydanticJsonSchemaWarning,
            match='Default value .* is not JSON serializable; excluding'
            r' default from JSON schema \[non-serializable-default]',
        ):
            model_schema = ModelWithOverride.model_json_schema()
    assert model_schema['properties'] == properties


@pytest.mark.parametrize(
    'default_value,properties',
    (
        (Field(...), {'callback': {'title': 'Callback', 'type': 'integer'}}),
        (1, {'callback': {'default': 1, 'title': 'Callback', 'type': 'integer'}}),
    ),
)
def test_callable_type_with_fallback(default_value, properties):
    class Model(BaseModel):
        callback: Union[int, Callable[[int], int]] = default_value

    class MyGenerator(GenerateJsonSchema):
        ignored_warning_kinds = ()

    with pytest.warns(
        PydanticJsonSchemaWarning,
        match=re.escape('Cannot generate a JsonSchema for core_schema.CallableSchema [skipped-choice]'),
    ):
        model_schema = Model.model_json_schema(schema_generator=MyGenerator)
    assert model_schema['properties'] == properties


@pytest.mark.parametrize(
    'type_,default_value,properties',
    (
        (
            Dict[Any, Any],
            {(lambda x: x): 1},
            {'callback': {'title': 'Callback', 'type': 'object'}},
        ),
        (
            Union[int, Callable[[int], int]],
            lambda x: x,
            {'callback': {'title': 'Callback', 'type': 'integer'}},
        ),
    ),
)
def test_non_serializable_default(type_, default_value, properties):
    class Model(BaseModel):
        callback: type_ = default_value

    with pytest.warns(
        PydanticJsonSchemaWarning,
        match=(
            'Default value .* is not JSON serializable; excluding default from JSON schema '
            r'\[non-serializable-default\]'
        ),
    ):
        model_schema = Model.model_json_schema()
    assert model_schema['properties'] == properties
    assert model_schema.get('required') is None


@pytest.mark.parametrize(
    'warning_match',
    (
        r'Cannot generate a JsonSchema for core_schema.CallableSchema \[skipped-choice\]',
        r'Default value .* is not JSON serializable; excluding default from JSON schema \[non-serializable-default\]',
    ),
)
def test_callable_fallback_with_non_serializable_default(warning_match):
    class Model(BaseModel):
        callback: Union[int, Callable[[int], int]] = lambda x: x  # noqa E731

    class MyGenerator(GenerateJsonSchema):
        ignored_warning_kinds = ()

    with pytest.warns(PydanticJsonSchemaWarning, match=warning_match):
        model_schema = Model.model_json_schema(schema_generator=MyGenerator)
    assert model_schema == {
        'properties': {'callback': {'title': 'Callback', 'type': 'integer'}},
        'title': 'Model',
        'type': 'object',
    }


def test_error_non_supported_types():
    class Model(BaseModel):
        a: ImportString

    with pytest.raises(PydanticInvalidForJsonSchema):
        Model.model_json_schema()


def test_schema_overrides():
    class Foo(BaseModel):
        a: str

    class Bar(BaseModel):
        b: Foo = Foo(a='foo')

    class Baz(BaseModel):
        c: Optional[Bar]

    class Model(BaseModel):
        d: Baz

    model_schema = Model.model_json_schema()
    assert model_schema == {
        'title': 'Model',
        'type': 'object',
        '$defs': {
            'Foo': {
                'title': 'Foo',
                'type': 'object',
                'properties': {'a': {'title': 'A', 'type': 'string'}},
                'required': ['a'],
            },
            'Bar': {
                'title': 'Bar',
                'type': 'object',
                'properties': {'b': {'allOf': [{'$ref': '#/$defs/Foo'}], 'default': {'a': 'foo'}}},
            },
            'Baz': {
                'title': 'Baz',
                'type': 'object',
                'properties': {'c': {'anyOf': [{'$ref': '#/$defs/Bar'}, {'type': 'null'}]}},
                'required': ['c'],
            },
        },
        'properties': {'d': {'$ref': '#/$defs/Baz'}},
        'required': ['d'],
    }


def test_schema_overrides_w_union():
    class Foo(BaseModel):
        pass

    class Bar(BaseModel):
        pass

    class Spam(BaseModel):
        a: Union[Foo, Bar] = Field(..., description='xxx')

    assert Spam.model_json_schema()['properties'] == {
        'a': {
            'title': 'A',
            'description': 'xxx',
            'anyOf': [{'$ref': '#/$defs/Foo'}, {'$ref': '#/$defs/Bar'}],
        },
    }


def test_schema_from_models():
    class Foo(BaseModel):
        a: str

    class Bar(BaseModel):
        b: Foo

    class Baz(BaseModel):
        c: Bar

    class Model(BaseModel):
        d: Baz

    class Ingredient(BaseModel):
        name: str

    class Pizza(BaseModel):
        name: str
        ingredients: List[Ingredient]

    json_schemas_map, model_schema = models_json_schema(
        [(Model, 'validation'), (Pizza, 'validation')],
        title='Multi-model schema',
        description='Single JSON Schema with multiple definitions',
    )
    assert json_schemas_map == {
        (Pizza, 'validation'): {'$ref': '#/$defs/Pizza'},
        (Model, 'validation'): {'$ref': '#/$defs/Model'},
    }
    assert model_schema == {
        'title': 'Multi-model schema',
        'description': 'Single JSON Schema with multiple definitions',
        '$defs': {
            'Pizza': {
                'title': 'Pizza',
                'type': 'object',
                'properties': {
                    'name': {'title': 'Name', 'type': 'string'},
                    'ingredients': {
                        'title': 'Ingredients',
                        'type': 'array',
                        'items': {'$ref': '#/$defs/Ingredient'},
                    },
                },
                'required': ['name', 'ingredients'],
            },
            'Ingredient': {
                'title': 'Ingredient',
                'type': 'object',
                'properties': {'name': {'title': 'Name', 'type': 'string'}},
                'required': ['name'],
            },
            'Model': {
                'title': 'Model',
                'type': 'object',
                'properties': {'d': {'$ref': '#/$defs/Baz'}},
                'required': ['d'],
            },
            'Baz': {
                'title': 'Baz',
                'type': 'object',
                'properties': {'c': {'$ref': '#/$defs/Bar'}},
                'required': ['c'],
            },
            'Bar': {
                'title': 'Bar',
                'type': 'object',
                'properties': {'b': {'$ref': '#/$defs/Foo'}},
                'required': ['b'],
            },
            'Foo': {
                'title': 'Foo',
                'type': 'object',
                'properties': {'a': {'title': 'A', 'type': 'string'}},
                'required': ['a'],
            },
        },
    }


def test_schema_with_refs():
    ref_template = '#/components/schemas/{model}'

    class Foo(BaseModel):
        a: str

    class Bar(BaseModel):
        b: Foo

    class Baz(BaseModel):
        c: Bar

    keys_map, model_schema = models_json_schema([(Bar, 'validation'), (Baz, 'validation')], ref_template=ref_template)
    assert keys_map == {
        (Bar, 'validation'): {'$ref': '#/components/schemas/Bar'},
        (Baz, 'validation'): {'$ref': '#/components/schemas/Baz'},
    }
    assert model_schema == {
        '$defs': {
            'Baz': {
                'title': 'Baz',
                'type': 'object',
                'properties': {'c': {'$ref': '#/components/schemas/Bar'}},
                'required': ['c'],
            },
            'Bar': {
                'title': 'Bar',
                'type': 'object',
                'properties': {'b': {'$ref': '#/components/schemas/Foo'}},
                'required': ['b'],
            },
            'Foo': {
                'title': 'Foo',
                'type': 'object',
                'properties': {'a': {'title': 'A', 'type': 'string'}},
                'required': ['a'],
            },
        }
    }


def test_schema_with_custom_ref_template():
    class Foo(BaseModel):
        a: str

    class Bar(BaseModel):
        b: Foo

    class Baz(BaseModel):
        c: Bar

    keys_map, model_schema = models_json_schema(
        [(Bar, 'validation'), (Baz, 'validation')], ref_template='/schemas/{model}.json#/'
    )
    assert keys_map == {
        (Bar, 'validation'): {'$ref': '/schemas/Bar.json#/'},
        (Baz, 'validation'): {'$ref': '/schemas/Baz.json#/'},
    }
    assert model_schema == {
        '$defs': {
            'Baz': {
                'title': 'Baz',
                'type': 'object',
                'properties': {'c': {'$ref': '/schemas/Bar.json#/'}},
                'required': ['c'],
            },
            'Bar': {
                'title': 'Bar',
                'type': 'object',
                'properties': {'b': {'$ref': '/schemas/Foo.json#/'}},
                'required': ['b'],
            },
            'Foo': {
                'title': 'Foo',
                'type': 'object',
                'properties': {'a': {'title': 'A', 'type': 'string'}},
                'required': ['a'],
            },
        }
    }


def test_schema_ref_template_key_error():
    class Foo(BaseModel):
        a: str

    class Bar(BaseModel):
        b: Foo

    class Baz(BaseModel):
        c: Bar

    with pytest.raises(KeyError):
        models_json_schema([(Bar, 'validation'), (Baz, 'validation')], ref_template='/schemas/{bad_name}.json#/')


def test_schema_no_definitions():
    keys_map, model_schema = models_json_schema([], title='Schema without definitions')
    assert keys_map == {}
    assert model_schema == {'title': 'Schema without definitions'}


def test_list_default():
    class UserModel(BaseModel):
        friends: List[int] = [1]

    assert UserModel.model_json_schema() == {
        'title': 'UserModel',
        'type': 'object',
        'properties': {'friends': {'title': 'Friends', 'default': [1], 'type': 'array', 'items': {'type': 'integer'}}},
    }


def test_enum_str_default():
    class MyEnum(str, Enum):
        FOO = 'foo'

    class UserModel(BaseModel):
        friends: MyEnum = MyEnum.FOO

    default_value = UserModel.model_json_schema()['properties']['friends']['default']
    assert type(default_value) is str
    assert default_value == MyEnum.FOO.value


def test_enum_int_default():
    class MyEnum(IntEnum):
        FOO = 1

    class UserModel(BaseModel):
        friends: MyEnum = MyEnum.FOO

    default_value = UserModel.model_json_schema()['properties']['friends']['default']
    assert type(default_value) is int
    assert default_value == MyEnum.FOO.value


def test_dict_default():
    class UserModel(BaseModel):
        friends: Dict[str, float] = {'a': 1.1, 'b': 2.2}

    assert UserModel.model_json_schema() == {
        'title': 'UserModel',
        'type': 'object',
        'properties': {
            'friends': {
                'title': 'Friends',
                'default': {'a': 1.1, 'b': 2.2},
                'type': 'object',
                'additionalProperties': {'type': 'number'},
            }
        },
    }


def test_model_default():
    """Make sure inner model types are encoded properly"""

    class Inner(BaseModel):
        a: Dict[Path, str] = {Path(): ''}

    class Outer(BaseModel):
        inner: Inner = Inner()

    assert Outer.model_json_schema() == {
        '$defs': {
            'Inner': {
                'properties': {
                    'a': {
                        'additionalProperties': {'type': 'string'},
                        'default': {'.': ''},
                        'title': 'A',
                        'type': 'object',
                    }
                },
                'title': 'Inner',
                'type': 'object',
            }
        },
        'properties': {'inner': {'allOf': [{'$ref': '#/$defs/Inner'}], 'default': {'a': {'.': ''}}}},
        'title': 'Outer',
        'type': 'object',
    }


@pytest.mark.parametrize(
    'ser_json_timedelta,properties',
    [
        ('float', {'duration': {'default': 300.0, 'title': 'Duration', 'type': 'number'}}),
        ('iso8601', {'duration': {'default': 'PT300S', 'format': 'duration', 'title': 'Duration', 'type': 'string'}}),
    ],
)
def test_model_default_timedelta(ser_json_timedelta: Literal['float', 'iso8601'], properties: typing.Dict[str, Any]):
    class Model(BaseModel):
        model_config = ConfigDict(ser_json_timedelta=ser_json_timedelta)

        duration: timedelta = timedelta(minutes=5)

    # insert_assert(Model.model_json_schema(mode='serialization'))
    assert Model.model_json_schema(mode='serialization') == {
        'properties': properties,
<<<<<<< HEAD
=======
        'required': ['duration'],
>>>>>>> 2acf1aff
        'title': 'Model',
        'type': 'object',
    }


@pytest.mark.parametrize(
    'ser_json_bytes,properties',
    [
        ('base64', {'data': {'default': 'Zm9vYmFy', 'format': 'base64url', 'title': 'Data', 'type': 'string'}}),
        ('utf8', {'data': {'default': 'foobar', 'format': 'binary', 'title': 'Data', 'type': 'string'}}),
    ],
)
def test_model_default_bytes(ser_json_bytes: Literal['base64', 'utf8'], properties: typing.Dict[str, Any]):
    class Model(BaseModel):
        model_config = ConfigDict(ser_json_bytes=ser_json_bytes)

        data: bytes = b'foobar'

    # insert_assert(Model.model_json_schema(mode='serialization'))
    assert Model.model_json_schema(mode='serialization') == {
        'properties': properties,
<<<<<<< HEAD
=======
        'required': ['data'],
>>>>>>> 2acf1aff
        'title': 'Model',
        'type': 'object',
    }


@pytest.mark.parametrize(
    'ser_json_timedelta,properties',
    [
        ('float', {'duration': {'default': 300.0, 'title': 'Duration', 'type': 'number'}}),
        ('iso8601', {'duration': {'default': 'PT300S', 'format': 'duration', 'title': 'Duration', 'type': 'string'}}),
    ],
)
def test_dataclass_default_timedelta(
    ser_json_timedelta: Literal['float', 'iso8601'], properties: typing.Dict[str, Any]
):
    @dataclass(config=ConfigDict(ser_json_timedelta=ser_json_timedelta))
    class Dataclass:
        duration: timedelta = timedelta(minutes=5)

    # insert_assert(TypeAdapter(Dataclass).json_schema(mode='serialization'))
    assert TypeAdapter(Dataclass).json_schema(mode='serialization') == {
        'properties': properties,
<<<<<<< HEAD
=======
        'required': ['duration'],
>>>>>>> 2acf1aff
        'title': 'Dataclass',
        'type': 'object',
    }


@pytest.mark.parametrize(
    'ser_json_bytes,properties',
    [
        ('base64', {'data': {'default': 'Zm9vYmFy', 'format': 'base64url', 'title': 'Data', 'type': 'string'}}),
        ('utf8', {'data': {'default': 'foobar', 'format': 'binary', 'title': 'Data', 'type': 'string'}}),
    ],
)
def test_dataclass_default_bytes(ser_json_bytes: Literal['base64', 'utf8'], properties: typing.Dict[str, Any]):
    @dataclass(config=ConfigDict(ser_json_bytes=ser_json_bytes))
    class Dataclass:
        data: bytes = b'foobar'

    # insert_assert(TypeAdapter(Dataclass).json_schema(mode='serialization'))
    assert TypeAdapter(Dataclass).json_schema(mode='serialization') == {
        'properties': properties,
<<<<<<< HEAD
=======
        'required': ['data'],
>>>>>>> 2acf1aff
        'title': 'Dataclass',
        'type': 'object',
    }


@pytest.mark.parametrize(
    'ser_json_timedelta,properties',
    [
        ('float', {'duration': {'default': 300.0, 'title': 'Duration', 'type': 'number'}}),
        ('iso8601', {'duration': {'default': 'PT300S', 'format': 'duration', 'title': 'Duration', 'type': 'string'}}),
    ],
)
def test_typeddict_default_timedelta(
    ser_json_timedelta: Literal['float', 'iso8601'], properties: typing.Dict[str, Any]
):
    class MyTypedDict(TypedDict):
        __pydantic_config__ = ConfigDict(ser_json_timedelta=ser_json_timedelta)

        duration: Annotated[timedelta, Field(timedelta(minutes=5))]

    # insert_assert(TypeAdapter(MyTypedDict).json_schema(mode='serialization'))
    assert TypeAdapter(MyTypedDict).json_schema(mode='serialization') == {
        'properties': properties,
<<<<<<< HEAD
=======
        'required': ['duration'],
>>>>>>> 2acf1aff
        'title': 'MyTypedDict',
        'type': 'object',
    }


@pytest.mark.parametrize(
    'ser_json_bytes,properties',
    [
        ('base64', {'data': {'default': 'Zm9vYmFy', 'format': 'base64url', 'title': 'Data', 'type': 'string'}}),
        ('utf8', {'data': {'default': 'foobar', 'format': 'binary', 'title': 'Data', 'type': 'string'}}),
    ],
)
def test_typeddict_default_bytes(ser_json_bytes: Literal['base64', 'utf8'], properties: typing.Dict[str, Any]):
    class MyTypedDict(TypedDict):
        __pydantic_config__ = ConfigDict(ser_json_bytes=ser_json_bytes)

        data: Annotated[bytes, Field(b'foobar')]

    # insert_assert(TypeAdapter(MyTypedDict).json_schema(mode='serialization'))
    assert TypeAdapter(MyTypedDict).json_schema(mode='serialization') == {
        'properties': properties,
<<<<<<< HEAD
=======
        'required': ['data'],
>>>>>>> 2acf1aff
        'title': 'MyTypedDict',
        'type': 'object',
    }


def test_model_subclass_metadata():
    class A(BaseModel):
        """A Model docstring"""

    class B(A):
        pass

    assert A.model_json_schema() == {
        'title': 'A',
        'description': 'A Model docstring',
        'type': 'object',
        'properties': {},
    }
    assert B.model_json_schema() == {'title': 'B', 'type': 'object', 'properties': {}}


@pytest.mark.parametrize(
    'docstring,description',
    [
        ('foobar', 'foobar'),
        ('\n     foobar\n    ', 'foobar'),
        ('foobar\n    ', 'foobar\n    '),
        ('foo\n    bar\n    ', 'foo\nbar'),
        ('\n    foo\n    bar\n    ', 'foo\nbar'),
    ],
)
def test_docstring(docstring, description):
    class A(BaseModel):
        x: int

    A.__doc__ = docstring

    assert A.model_json_schema()['description'] == description


@pytest.mark.parametrize(
    'kwargs,type_,expected_extra',
    [
        ({'max_length': 5}, str, {'type': 'string', 'maxLength': 5}),
        ({}, constr(max_length=6), {'type': 'string', 'maxLength': 6}),
        ({'min_length': 2}, str, {'type': 'string', 'minLength': 2}),
        ({'max_length': 5}, bytes, {'type': 'string', 'maxLength': 5, 'format': 'binary'}),
        ({'pattern': '^foo$'}, str, {'type': 'string', 'pattern': '^foo$'}),
        ({'gt': 2}, int, {'type': 'integer', 'exclusiveMinimum': 2}),
        ({'lt': 5}, int, {'type': 'integer', 'exclusiveMaximum': 5}),
        ({'ge': 2}, int, {'type': 'integer', 'minimum': 2}),
        ({'le': 5}, int, {'type': 'integer', 'maximum': 5}),
        ({'multiple_of': 5}, int, {'type': 'integer', 'multipleOf': 5}),
        ({'gt': 2}, float, {'type': 'number', 'exclusiveMinimum': 2}),
        ({'lt': 5}, float, {'type': 'number', 'exclusiveMaximum': 5}),
        ({'ge': 2}, float, {'type': 'number', 'minimum': 2}),
        ({'le': 5}, float, {'type': 'number', 'maximum': 5}),
        ({'gt': -math.inf}, float, {'type': 'number'}),
        ({'lt': math.inf}, float, {'type': 'number'}),
        ({'ge': -math.inf}, float, {'type': 'number'}),
        ({'le': math.inf}, float, {'type': 'number'}),
        ({'multiple_of': 5}, float, {'type': 'number', 'multipleOf': 5}),
        ({'gt': 2}, Decimal, {'anyOf': [{'exclusiveMinimum': 2.0, 'type': 'number'}, {'type': 'string'}]}),
        ({'lt': 5}, Decimal, {'anyOf': [{'type': 'number', 'exclusiveMaximum': 5}, {'type': 'string'}]}),
        ({'ge': 2}, Decimal, {'anyOf': [{'type': 'number', 'minimum': 2}, {'type': 'string'}]}),
        ({'le': 5}, Decimal, {'anyOf': [{'type': 'number', 'maximum': 5}, {'type': 'string'}]}),
        ({'multiple_of': 5}, Decimal, {'anyOf': [{'type': 'number', 'multipleOf': 5}, {'type': 'string'}]}),
    ],
)
def test_constraints_schema_validation(kwargs, type_, expected_extra):
    class Foo(BaseModel):
        a: type_ = Field('foo', title='A title', description='A description', **kwargs)

    expected_schema = {
        'title': 'Foo',
        'type': 'object',
        'properties': {'a': {'title': 'A title', 'description': 'A description', 'default': 'foo'}},
    }

    expected_schema['properties']['a'].update(expected_extra)
    assert Foo.model_json_schema(mode='validation') == expected_schema


@pytest.mark.parametrize(
    'kwargs,type_,expected_extra',
    [
        ({'max_length': 5}, str, {'type': 'string', 'maxLength': 5}),
        ({}, constr(max_length=6), {'type': 'string', 'maxLength': 6}),
        ({'min_length': 2}, str, {'type': 'string', 'minLength': 2}),
        ({'max_length': 5}, bytes, {'type': 'string', 'maxLength': 5, 'format': 'binary'}),
        ({'pattern': '^foo$'}, str, {'type': 'string', 'pattern': '^foo$'}),
        ({'gt': 2}, int, {'type': 'integer', 'exclusiveMinimum': 2}),
        ({'lt': 5}, int, {'type': 'integer', 'exclusiveMaximum': 5}),
        ({'ge': 2}, int, {'type': 'integer', 'minimum': 2}),
        ({'le': 5}, int, {'type': 'integer', 'maximum': 5}),
        ({'multiple_of': 5}, int, {'type': 'integer', 'multipleOf': 5}),
        ({'gt': 2}, float, {'type': 'number', 'exclusiveMinimum': 2}),
        ({'lt': 5}, float, {'type': 'number', 'exclusiveMaximum': 5}),
        ({'ge': 2}, float, {'type': 'number', 'minimum': 2}),
        ({'le': 5}, float, {'type': 'number', 'maximum': 5}),
        ({'gt': -math.inf}, float, {'type': 'number'}),
        ({'lt': math.inf}, float, {'type': 'number'}),
        ({'ge': -math.inf}, float, {'type': 'number'}),
        ({'le': math.inf}, float, {'type': 'number'}),
        ({'multiple_of': 5}, float, {'type': 'number', 'multipleOf': 5}),
        ({'gt': 2}, Decimal, {'type': 'string'}),
        ({'lt': 5}, Decimal, {'type': 'string'}),
        ({'ge': 2}, Decimal, {'type': 'string'}),
        ({'le': 5}, Decimal, {'type': 'string'}),
        ({'multiple_of': 5}, Decimal, {'type': 'string'}),
    ],
)
def test_constraints_schema_serialization(kwargs, type_, expected_extra):
    class Foo(BaseModel):
        a: type_ = Field('foo', title='A title', description='A description', **kwargs)

    expected_schema = {
        'title': 'Foo',
        'type': 'object',
        'properties': {'a': {'title': 'A title', 'description': 'A description', 'default': 'foo'}},
    }

    expected_schema['properties']['a'].update(expected_extra)
    assert Foo.model_json_schema(mode='serialization') == expected_schema


@pytest.mark.parametrize(
    'kwargs,type_,value',
    [
        ({'max_length': 5}, str, 'foo'),
        ({'min_length': 2}, str, 'foo'),
        ({'max_length': 5}, bytes, b'foo'),
        ({'pattern': '^foo$'}, str, 'foo'),
        ({'gt': 2}, int, 3),
        ({'lt': 5}, int, 3),
        ({'ge': 2}, int, 3),
        ({'ge': 2}, int, 2),
        ({'gt': 2}, int, '3'),
        ({'le': 5}, int, 3),
        ({'le': 5}, int, 5),
        ({'gt': 2}, float, 3.0),
        ({'gt': 2}, float, 2.1),
        ({'lt': 5}, float, 3.0),
        ({'lt': 5}, float, 4.9),
        ({'ge': 2}, float, 3.0),
        ({'ge': 2}, float, 2.0),
        ({'le': 5}, float, 3.0),
        ({'le': 5}, float, 5.0),
        ({'gt': 2}, float, 3),
        ({'gt': 2}, float, '3'),
        ({'gt': 2}, Decimal, Decimal(3)),
        ({'lt': 5}, Decimal, Decimal(3)),
        ({'ge': 2}, Decimal, Decimal(3)),
        ({'ge': 2}, Decimal, Decimal(2)),
        ({'le': 5}, Decimal, Decimal(3)),
        ({'le': 5}, Decimal, Decimal(5)),
    ],
)
def test_constraints_schema_validation_passes(kwargs, type_, value):
    class Foo(BaseModel):
        a: type_ = Field('foo', title='A title', description='A description', **kwargs)

    assert Foo(a=value)


@pytest.mark.parametrize(
    'kwargs,type_,value',
    [
        ({'max_length': 5}, str, 'foobar'),
        ({'min_length': 2}, str, 'f'),
        ({'pattern': '^foo$'}, str, 'bar'),
        ({'gt': 2}, int, 2),
        ({'lt': 5}, int, 5),
        ({'ge': 2}, int, 1),
        ({'le': 5}, int, 6),
        ({'gt': 2}, float, 2.0),
        ({'lt': 5}, float, 5.0),
        ({'ge': 2}, float, 1.9),
        ({'le': 5}, float, 5.1),
        ({'gt': 2}, Decimal, Decimal(2)),
        ({'lt': 5}, Decimal, Decimal(5)),
        ({'ge': 2}, Decimal, Decimal(1)),
        ({'le': 5}, Decimal, Decimal(6)),
    ],
)
def test_constraints_schema_validation_raises(kwargs, type_, value):
    class Foo(BaseModel):
        a: type_ = Field('foo', title='A title', description='A description', **kwargs)

    with pytest.raises(ValidationError):
        Foo(a=value)


def test_schema_kwargs():
    class Foo(BaseModel):
        a: str = Field('foo', examples=['bar'])

    assert Foo.model_json_schema() == {
        'title': 'Foo',
        'type': 'object',
        'properties': {'a': {'type': 'string', 'title': 'A', 'default': 'foo', 'examples': ['bar']}},
    }


def test_schema_dict_constr():
    regex_str = r'^([a-zA-Z_][a-zA-Z0-9_]*)$'
    ConStrType = constr(pattern=regex_str)
    ConStrKeyDict = Dict[ConStrType, str]

    class Foo(BaseModel):
        a: ConStrKeyDict = {}

    assert Foo.model_json_schema() == {
        'title': 'Foo',
        'type': 'object',
        'properties': {
            'a': {'type': 'object', 'title': 'A', 'default': {}, 'patternProperties': {regex_str: {'type': 'string'}}}
        },
    }


@pytest.mark.parametrize(
    'field_type,expected_schema',
    [
        # (ConstrainedBytes, {'title': 'A', 'type': 'string', 'format': 'binary'}),
        (
            conbytes(min_length=3, max_length=5),
            {'title': 'A', 'type': 'string', 'format': 'binary', 'minLength': 3, 'maxLength': 5},
        ),
    ],
)
def test_bytes_constrained_types(field_type, expected_schema):
    class Model(BaseModel):
        a: field_type

    base_schema = {'title': 'Model', 'type': 'object', 'properties': {'a': {}}, 'required': ['a']}
    base_schema['properties']['a'] = expected_schema

    assert Model.model_json_schema() == base_schema


def test_optional_dict():
    class Model(BaseModel):
        something: Optional[Dict[str, Any]] = None

    assert Model.model_json_schema() == {
        'title': 'Model',
        'type': 'object',
        'properties': {
            'something': {'anyOf': [{'type': 'object'}, {'type': 'null'}], 'default': None, 'title': 'Something'}
        },
    }

    assert Model().model_dump() == {'something': None}
    assert Model(something={'foo': 'Bar'}).model_dump() == {'something': {'foo': 'Bar'}}


def test_optional_validator():
    class Model(BaseModel):
        something: Optional[str] = None

        @field_validator('something')
        def check_something(cls, v):
            if v is not None and 'x' in v:
                raise ValueError('should not contain x')
            return v

    assert Model.model_json_schema() == {
        'title': 'Model',
        'type': 'object',
        'properties': {
            'something': {
                'title': 'Something',
                'anyOf': [{'type': 'string'}, {'type': 'null'}],
                'default': None,
            }
        },
    }

    assert Model().model_dump() == {'something': None}
    assert Model(something=None).model_dump() == {'something': None}
    assert Model(something='hello').model_dump() == {'something': 'hello'}
    with pytest.raises(ValidationError) as exc_info:
        Model(something='hellox')
    assert exc_info.value.errors(include_url=False) == [
        {
            'ctx': {'error': HasRepr(repr(ValueError('should not contain x')))},
            'input': 'hellox',
            'loc': ('something',),
            'msg': 'Value error, should not contain x',
            'type': 'value_error',
        }
    ]


def test_field_with_validator():
    class Model(BaseModel):
        something: Optional[int] = None

        @field_validator('something')
        def check_field(cls, v, info):
            return v

    assert Model.model_json_schema() == {
        'title': 'Model',
        'type': 'object',
        'properties': {
            'something': {'anyOf': [{'type': 'integer'}, {'type': 'null'}], 'default': None, 'title': 'Something'}
        },
    }


def test_unparameterized_schema_generation():
    class FooList(BaseModel):
        d: List

    class BarList(BaseModel):
        d: list

    assert model_json_schema(FooList) == {
        'title': 'FooList',
        'type': 'object',
        'properties': {'d': {'items': {}, 'title': 'D', 'type': 'array'}},
        'required': ['d'],
    }

    foo_list_schema = model_json_schema(FooList)
    bar_list_schema = model_json_schema(BarList)
    bar_list_schema['title'] = 'FooList'  # to check for equality
    assert foo_list_schema == bar_list_schema

    class FooDict(BaseModel):
        d: Dict

    class BarDict(BaseModel):
        d: dict

    model_json_schema(Foo)
    assert model_json_schema(FooDict) == {
        'title': 'FooDict',
        'type': 'object',
        'properties': {'d': {'title': 'D', 'type': 'object'}},
        'required': ['d'],
    }

    foo_dict_schema = model_json_schema(FooDict)
    bar_dict_schema = model_json_schema(BarDict)
    bar_dict_schema['title'] = 'FooDict'  # to check for equality
    assert foo_dict_schema == bar_dict_schema


def test_known_model_optimization():
    class Dep(BaseModel):
        number: int

    class Model(BaseModel):
        dep: Dep
        dep_l: List[Dep]

    expected = {
        'title': 'Model',
        'type': 'object',
        'properties': {
            'dep': {'$ref': '#/$defs/Dep'},
            'dep_l': {'title': 'Dep L', 'type': 'array', 'items': {'$ref': '#/$defs/Dep'}},
        },
        'required': ['dep', 'dep_l'],
        '$defs': {
            'Dep': {
                'title': 'Dep',
                'type': 'object',
                'properties': {'number': {'title': 'Number', 'type': 'integer'}},
                'required': ['number'],
            }
        },
    }

    assert Model.model_json_schema() == expected


def test_new_type_schema():
    a_type = NewType('a_type', int)
    b_type = NewType('b_type', a_type)
    c_type = NewType('c_type', str)

    class Model(BaseModel):
        a: a_type
        b: b_type
        c: c_type

    assert Model.model_json_schema() == {
        'properties': {
            'a': {'title': 'A', 'type': 'integer'},
            'b': {'title': 'B', 'type': 'integer'},
            'c': {'title': 'C', 'type': 'string'},
        },
        'required': ['a', 'b', 'c'],
        'title': 'Model',
        'type': 'object',
    }


def test_literal_schema():
    class Model(BaseModel):
        a: Literal[1]
        b: Literal['a']
        c: Literal['a', 1]
        d: Literal['a', Literal['b'], 1, 2]

    assert Model.model_json_schema() == {
        'properties': {
            'a': {'const': 1, 'title': 'A'},
            'b': {'const': 'a', 'title': 'B'},
            'c': {'enum': ['a', 1], 'title': 'C'},
            'd': {'enum': ['a', 'b', 1, 2], 'title': 'D'},
        },
        'required': ['a', 'b', 'c', 'd'],
        'title': 'Model',
        'type': 'object',
    }


def test_literal_enum():
    class MyEnum(str, Enum):
        FOO = 'foo'
        BAR = 'bar'

    class Model(BaseModel):
        kind: Literal[MyEnum.FOO]
        other: Literal[MyEnum.FOO, MyEnum.BAR]

    # insert_assert(Model.model_json_schema())
    assert Model.model_json_schema() == {
        'properties': {
            'kind': {'const': 'foo', 'title': 'Kind'},
            'other': {'enum': ['foo', 'bar'], 'title': 'Other', 'type': 'string'},
        },
        'required': ['kind', 'other'],
        'title': 'Model',
        'type': 'object',
    }


@pytest.mark.skipif(sys.version_info[:2] == (3, 8), reason="ListEnum doesn't work in 3.8")
def test_literal_types() -> None:
    """Test that we properly add `type` to json schema enums when there is a single type."""

    # for float and array we use an Enum because Literal can only accept str, int, bool or None
    class FloatEnum(float, Enum):
        a = 123.0
        b = 123.1

    class ListEnum(List[int], Enum):
        a = [123]
        b = [456]

    class Model(BaseModel):
        str_literal: Literal['foo', 'bar']
        int_literal: Literal[123, 456]
        float_literal: FloatEnum
        bool_literal: Literal[True, False]
        none_literal: Literal[None]  # ends up as a const since there's only 1
        list_literal: ListEnum
        mixed_literal: Literal[123, 'abc']

    # insert_assert(Model.model_json_schema())
    assert Model.model_json_schema() == {
        '$defs': {
            'FloatEnum': {'enum': [123.0, 123.1], 'title': 'FloatEnum', 'type': 'numeric'},
            'ListEnum': {'enum': [[123], [456]], 'title': 'ListEnum', 'type': 'array'},
        },
        'properties': {
            'str_literal': {'enum': ['foo', 'bar'], 'title': 'Str Literal', 'type': 'string'},
            'int_literal': {'enum': [123, 456], 'title': 'Int Literal', 'type': 'integer'},
            'float_literal': {'$ref': '#/$defs/FloatEnum'},
            'bool_literal': {'enum': [True, False], 'title': 'Bool Literal', 'type': 'boolean'},
            'none_literal': {'const': None, 'title': 'None Literal'},
            'list_literal': {'$ref': '#/$defs/ListEnum'},
            'mixed_literal': {'enum': [123, 'abc'], 'title': 'Mixed Literal'},
        },
        'required': [
            'str_literal',
            'int_literal',
            'float_literal',
            'bool_literal',
            'none_literal',
            'list_literal',
            'mixed_literal',
        ],
        'title': 'Model',
        'type': 'object',
    }


def test_color_type():
    class Model(BaseModel):
        color: Color

    model_schema = Model.model_json_schema()
    assert model_schema == {
        'title': 'Model',
        'type': 'object',
        'properties': {'color': {'title': 'Color', 'type': 'string', 'format': 'color'}},
        'required': ['color'],
    }


def test_model_with_extra_forbidden():
    class Model(BaseModel):
        model_config = ConfigDict(extra='forbid')
        a: str

    assert Model.model_json_schema() == {
        'title': 'Model',
        'type': 'object',
        'properties': {'a': {'title': 'A', 'type': 'string'}},
        'required': ['a'],
        'additionalProperties': False,
    }


def test_model_with_extra_allow():
    class Model(BaseModel):
        model_config = ConfigDict(extra='allow')
        a: str

    assert Model.model_json_schema() == {
        'title': 'Model',
        'type': 'object',
        'properties': {'a': {'title': 'A', 'type': 'string'}},
        'required': ['a'],
        'additionalProperties': True,
    }


def test_model_with_extra_ignore():
    class Model(BaseModel):
        model_config = ConfigDict(extra='ignore')
        a: str

    assert Model.model_json_schema() == {
        'title': 'Model',
        'type': 'object',
        'properties': {'a': {'title': 'A', 'type': 'string'}},
        'required': ['a'],
    }


def test_dataclass_with_extra_allow():
    @pydantic.dataclasses.dataclass
    class Model:
        __pydantic_config__ = ConfigDict(extra='allow')
        a: str

    assert TypeAdapter(Model).json_schema() == {
        'title': 'Model',
        'type': 'object',
        'properties': {'a': {'title': 'A', 'type': 'string'}},
        'required': ['a'],
        'additionalProperties': True,
    }


def test_dataclass_with_extra_ignore():
    @pydantic.dataclasses.dataclass
    class Model:
        __pydantic_config__ = ConfigDict(extra='ignore')
        a: str

    assert TypeAdapter(Model).json_schema() == {
        'title': 'Model',
        'type': 'object',
        'properties': {'a': {'title': 'A', 'type': 'string'}},
        'required': ['a'],
    }


def test_dataclass_with_extra_forbid():
    @pydantic.dataclasses.dataclass
    class Model:
        __pydantic_config__ = ConfigDict(extra='ignore')
        a: str

    assert TypeAdapter(Model).json_schema() == {
        'title': 'Model',
        'type': 'object',
        'properties': {'a': {'title': 'A', 'type': 'string'}},
        'required': ['a'],
    }


def test_typeddict_with_extra_allow():
    class Model(TypedDict):
        __pydantic_config__ = ConfigDict(extra='allow')  # type: ignore
        a: str

    assert TypeAdapter(Model).json_schema() == {
        'title': 'Model',
        'type': 'object',
        'properties': {'a': {'title': 'A', 'type': 'string'}},
        'required': ['a'],
        'additionalProperties': True,
    }


def test_typeddict_with_extra_ignore():
    class Model(TypedDict):
        __pydantic_config__ = ConfigDict(extra='ignore')  # type: ignore
        a: str

    assert TypeAdapter(Model).json_schema() == {
        'title': 'Model',
        'type': 'object',
        'properties': {'a': {'title': 'A', 'type': 'string'}},
        'required': ['a'],
    }


def test_typeddict_with_extra_forbid():
    @pydantic.dataclasses.dataclass
    class Model:
        __pydantic_config__ = ConfigDict(extra='forbid')
        a: str

    assert TypeAdapter(Model).json_schema() == {
        'title': 'Model',
        'type': 'object',
        'properties': {'a': {'title': 'A', 'type': 'string'}},
        'required': ['a'],
        'additionalProperties': False,
    }


@pytest.mark.parametrize(
    'annotation,kwargs,field_schema',
    [
        (int, dict(gt=0), {'title': 'A', 'exclusiveMinimum': 0, 'type': 'integer'}),
        (
            Optional[int],
            dict(gt=0),
            {'title': 'A', 'anyOf': [{'exclusiveMinimum': 0, 'type': 'integer'}, {'type': 'null'}]},
        ),
        (
            Tuple[Annotated[int, Field(gt=0)], ...],
            {},
            {'items': {'exclusiveMinimum': 0, 'type': 'integer'}, 'title': 'A', 'type': 'array'},
        ),
        (
            Tuple[Annotated[int, Field(gt=0)], Annotated[int, Field(gt=0)], Annotated[int, Field(gt=0)]],
            {},
            {
                'title': 'A',
                'type': 'array',
                'prefixItems': [
                    {'exclusiveMinimum': 0, 'type': 'integer'},
                    {'exclusiveMinimum': 0, 'type': 'integer'},
                    {'exclusiveMinimum': 0, 'type': 'integer'},
                ],
                'minItems': 3,
                'maxItems': 3,
            },
        ),
        (
            Union[Annotated[int, Field(gt=0)], Annotated[float, Field(gt=0)]],
            {},
            {
                'title': 'A',
                'anyOf': [{'exclusiveMinimum': 0, 'type': 'integer'}, {'exclusiveMinimum': 0, 'type': 'number'}],
            },
        ),
        (
            List[Annotated[int, Field(gt=0)]],
            {},
            {'title': 'A', 'type': 'array', 'items': {'exclusiveMinimum': 0, 'type': 'integer'}},
        ),
        (
            Dict[str, Annotated[int, Field(gt=0)]],
            {},
            {
                'title': 'A',
                'type': 'object',
                'additionalProperties': {'exclusiveMinimum': 0, 'type': 'integer'},
            },
        ),
        (
            Union[Annotated[str, Field(max_length=5)], Annotated[int, Field(gt=0)]],
            {},
            {'title': 'A', 'anyOf': [{'maxLength': 5, 'type': 'string'}, {'exclusiveMinimum': 0, 'type': 'integer'}]},
        ),
    ],
)
def test_enforced_constraints(annotation, kwargs, field_schema):
    class Model(BaseModel):
        a: annotation = Field(..., **kwargs)

    schema = Model.model_json_schema()
    # debug(schema['properties']['a'])
    assert schema['properties']['a'] == field_schema


def test_real_constraints():
    class Model1(BaseModel):
        model_config = ConfigDict(title='Test Model')
        foo: int = Field(..., gt=123)

    with pytest.raises(ValidationError, match='should be greater than 123'):
        Model1(foo=123)

    assert Model1(foo=124).model_dump() == {'foo': 124}

    assert Model1.model_json_schema() == {
        'title': 'Test Model',
        'type': 'object',
        'properties': {'foo': {'title': 'Foo', 'exclusiveMinimum': 123, 'type': 'integer'}},
        'required': ['foo'],
    }


def test_subfield_field_info():
    class MyModel(BaseModel):
        entries: Dict[str, List[int]]

    assert MyModel.model_json_schema() == {
        'title': 'MyModel',
        'type': 'object',
        'properties': {
            'entries': {
                'title': 'Entries',
                'type': 'object',
                'additionalProperties': {'type': 'array', 'items': {'type': 'integer'}},
            }
        },
        'required': ['entries'],
    }


def test_dataclass():
    @dataclass
    class Model:
        a: bool

    assert models_json_schema([(Model, 'validation')]) == (
        {(Model, 'validation'): {'$ref': '#/$defs/Model'}},
        {
            '$defs': {
                'Model': {
                    'title': 'Model',
                    'type': 'object',
                    'properties': {'a': {'title': 'A', 'type': 'boolean'}},
                    'required': ['a'],
                }
            }
        },
    )

    assert model_json_schema(Model) == {
        'title': 'Model',
        'type': 'object',
        'properties': {'a': {'title': 'A', 'type': 'boolean'}},
        'required': ['a'],
    }


def test_schema_attributes():
    class ExampleEnum(Enum):
        """This is a test description."""

        gt = 'GT'
        lt = 'LT'
        ge = 'GE'
        le = 'LE'
        max_length = 'ML'
        multiple_of = 'MO'
        regex = 'RE'

    class Example(BaseModel):
        example: ExampleEnum

    # insert_assert(Example.model_json_schema())
    assert Example.model_json_schema() == {
        '$defs': {
            'ExampleEnum': {
                'description': 'This is a test description.',
                'enum': ['GT', 'LT', 'GE', 'LE', 'ML', 'MO', 'RE'],
                'title': 'ExampleEnum',
                'type': 'string',
            }
        },
        'properties': {'example': {'$ref': '#/$defs/ExampleEnum'}},
        'required': ['example'],
        'title': 'Example',
        'type': 'object',
    }


def test_tuple_with_extra_schema():
    class MyTuple(Tuple[int, str]):
        @classmethod
        def __get_pydantic_core_schema__(cls, _source_type: Any, handler: GetCoreSchemaHandler) -> CoreSchema:
            return core_schema.tuple_positional_schema(
                [core_schema.int_schema(), core_schema.str_schema()], extras_schema=core_schema.int_schema()
            )

    class Model(BaseModel):
        x: MyTuple

    assert Model.model_json_schema() == {
        'properties': {
            'x': {
                'items': {'type': 'integer'},
                'minItems': 2,
                'prefixItems': [{'type': 'integer'}, {'type': 'string'}],
                'title': 'X',
                'type': 'array',
            }
        },
        'required': ['x'],
        'title': 'Model',
        'type': 'object',
    }


def test_path_modify_schema():
    class MyPath(Path):
        @classmethod
        def __get_pydantic_core_schema__(cls, _source_type: Any, handler: GetCoreSchemaHandler) -> CoreSchema:
            return handler(Path)

        @classmethod
        def __get_pydantic_json_schema__(
            cls, core_schema: core_schema.CoreSchema, handler: GetJsonSchemaHandler
        ) -> JsonSchemaValue:
            schema = handler(core_schema)
            schema.update(foobar=123)
            return schema

    class Model(BaseModel):
        path1: Path
        path2: MyPath
        path3: List[MyPath]

    assert Model.model_json_schema() == {
        'title': 'Model',
        'type': 'object',
        'properties': {
            'path1': {'title': 'Path1', 'type': 'string', 'format': 'path'},
            'path2': {'title': 'Path2', 'type': 'string', 'format': 'path', 'foobar': 123},
            'path3': {'title': 'Path3', 'type': 'array', 'items': {'type': 'string', 'format': 'path', 'foobar': 123}},
        },
        'required': ['path1', 'path2', 'path3'],
    }


def test_frozen_set():
    class Model(BaseModel):
        a: FrozenSet[int] = frozenset({1, 2, 3})
        b: FrozenSet = frozenset({1, 2, 3})
        c: frozenset = frozenset({1, 2, 3})
        d: frozenset = ...

    assert Model.model_json_schema() == {
        'title': 'Model',
        'type': 'object',
        'properties': {
            'a': {
                'title': 'A',
                'default': [1, 2, 3],
                'type': 'array',
                'items': {'type': 'integer'},
                'uniqueItems': True,
            },
            'b': {'title': 'B', 'default': [1, 2, 3], 'type': 'array', 'items': {}, 'uniqueItems': True},
            'c': {'title': 'C', 'default': [1, 2, 3], 'type': 'array', 'items': {}, 'uniqueItems': True},
            'd': {'title': 'D', 'type': 'array', 'items': {}, 'uniqueItems': True},
        },
        'required': ['d'],
    }


def test_iterable():
    class Model(BaseModel):
        a: Iterable[int]

    assert Model.model_json_schema() == {
        'title': 'Model',
        'type': 'object',
        'properties': {'a': {'title': 'A', 'type': 'array', 'items': {'type': 'integer'}}},
        'required': ['a'],
    }


def test_new_type():
    new_type = NewType('NewStr', str)

    class Model(BaseModel):
        a: new_type

    assert Model.model_json_schema() == {
        'title': 'Model',
        'type': 'object',
        'properties': {'a': {'title': 'A', 'type': 'string'}},
        'required': ['a'],
    }


def test_multiple_models_with_same_input_output(create_module):
    module = create_module(
        # language=Python
        """
from pydantic import BaseModel


class ModelOne(BaseModel):
    class NestedModel(BaseModel):
        a: float

    nested: NestedModel


class ModelTwo(BaseModel):
    class NestedModel(BaseModel):
        b: float

    nested: NestedModel


class NestedModel(BaseModel):
    c: float
        """
    )

    # All validation
    keys_map, schema = models_json_schema(
        [(module.ModelOne, 'validation'), (module.ModelTwo, 'validation'), (module.NestedModel, 'validation')]
    )
    model_names = set(schema['$defs'].keys())
    expected_model_names = {
        'ModelOne',
        'ModelTwo',
        f'{module.__name__}__ModelOne__NestedModel',
        f'{module.__name__}__ModelTwo__NestedModel',
        f'{module.__name__}__NestedModel',
    }
    assert model_names == expected_model_names

    # Validation + serialization
    keys_map, schema = models_json_schema(
        [
            (module.ModelOne, 'validation'),
            (module.ModelTwo, 'validation'),
            (module.NestedModel, 'validation'),
            (module.ModelOne, 'serialization'),
            (module.ModelTwo, 'serialization'),
            (module.NestedModel, 'serialization'),
        ]
    )
    model_names = set(schema['$defs'].keys())
    expected_model_names = {
        'ModelOne',
        'ModelTwo',
        f'{module.__name__}__ModelOne__NestedModel',
        f'{module.__name__}__ModelTwo__NestedModel',
        f'{module.__name__}__NestedModel',
    }
    assert model_names == expected_model_names


def test_multiple_models_with_same_name_different_input_output(create_module):
    module = create_module(
        # language=Python
        """
from decimal import Decimal

from pydantic import BaseModel


class ModelOne(BaseModel):
    class NestedModel(BaseModel):
        a: Decimal

    nested: NestedModel


class ModelTwo(BaseModel):
    class NestedModel(BaseModel):
        b: Decimal

    nested: NestedModel


class NestedModel(BaseModel):
    c: Decimal
        """
    )

    # All validation
    keys_map, schema = models_json_schema(
        [(module.ModelOne, 'validation'), (module.ModelTwo, 'validation'), (module.NestedModel, 'validation')]
    )
    model_names = set(schema['$defs'].keys())
    expected_model_names = {
        'ModelOne',
        'ModelTwo',
        f'{module.__name__}__ModelOne__NestedModel',
        f'{module.__name__}__ModelTwo__NestedModel',
        f'{module.__name__}__NestedModel',
    }
    assert model_names == expected_model_names

    # Validation + serialization
    keys_map, schema = models_json_schema(
        [
            (module.ModelOne, 'validation'),
            (module.ModelTwo, 'validation'),
            (module.NestedModel, 'validation'),
            (module.ModelOne, 'serialization'),
            (module.ModelTwo, 'serialization'),
            (module.NestedModel, 'serialization'),
        ]
    )
    model_names = set(schema['$defs'].keys())
    expected_model_names = {
        'ModelOne-Input',
        'ModelOne-Output',
        'ModelTwo-Input',
        'ModelTwo-Output',
        f'{module.__name__}__ModelOne__NestedModel-Input',
        f'{module.__name__}__ModelOne__NestedModel-Output',
        f'{module.__name__}__ModelTwo__NestedModel-Input',
        f'{module.__name__}__ModelTwo__NestedModel-Output',
        f'{module.__name__}__NestedModel-Input',
        f'{module.__name__}__NestedModel-Output',
    }
    assert model_names == expected_model_names


def test_multiple_enums_with_same_name(create_module):
    module_1 = create_module(
        # language=Python
        """
from enum import Enum

from pydantic import BaseModel


class MyEnum(str, Enum):
    a = 'a'
    b = 'b'
    c = 'c'


class MyModel(BaseModel):
    my_enum_1: MyEnum
        """
    )

    module_2 = create_module(
        # language=Python
        """
from enum import Enum

from pydantic import BaseModel


class MyEnum(str, Enum):
    d = 'd'
    e = 'e'
    f = 'f'


class MyModel(BaseModel):
    my_enum_2: MyEnum
        """
    )

    class Model(BaseModel):
        my_model_1: module_1.MyModel
        my_model_2: module_2.MyModel

    assert len(Model.model_json_schema()['$defs']) == 4
    assert set(Model.model_json_schema()['$defs']) == {
        f'{module_1.__name__}__MyEnum',
        f'{module_1.__name__}__MyModel',
        f'{module_2.__name__}__MyEnum',
        f'{module_2.__name__}__MyModel',
    }


def test_mode_name_causes_no_conflict():
    class Organization(BaseModel):
        pass

    class OrganizationInput(BaseModel):
        pass

    class OrganizationOutput(BaseModel):
        pass

    class Model(BaseModel):
        # Ensure the validation and serialization schemas are different:
        x: Organization = Field(validation_alias='x_validation', serialization_alias='x_serialization')
        y: OrganizationInput
        z: OrganizationOutput

    assert Model.model_json_schema(mode='validation') == {
        '$defs': {
            'Organization': {'properties': {}, 'title': 'Organization', 'type': 'object'},
            'OrganizationInput': {'properties': {}, 'title': 'OrganizationInput', 'type': 'object'},
            'OrganizationOutput': {'properties': {}, 'title': 'OrganizationOutput', 'type': 'object'},
        },
        'properties': {
            'x_validation': {'$ref': '#/$defs/Organization'},
            'y': {'$ref': '#/$defs/OrganizationInput'},
            'z': {'$ref': '#/$defs/OrganizationOutput'},
        },
        'required': ['x_validation', 'y', 'z'],
        'title': 'Model',
        'type': 'object',
    }
    assert Model.model_json_schema(mode='serialization') == {
        '$defs': {
            'Organization': {'properties': {}, 'title': 'Organization', 'type': 'object'},
            'OrganizationInput': {'properties': {}, 'title': 'OrganizationInput', 'type': 'object'},
            'OrganizationOutput': {'properties': {}, 'title': 'OrganizationOutput', 'type': 'object'},
        },
        'properties': {
            'x_serialization': {'$ref': '#/$defs/Organization'},
            'y': {'$ref': '#/$defs/OrganizationInput'},
            'z': {'$ref': '#/$defs/OrganizationOutput'},
        },
        'required': ['x_serialization', 'y', 'z'],
        'title': 'Model',
        'type': 'object',
    }


def test_ref_conflict_resolution_without_mode_difference():
    class OrganizationInput(BaseModel):
        pass

    class Organization(BaseModel):
        x: int

    schema_with_defs, defs = GenerateJsonSchema().generate_definitions(
        [
            (Organization, 'validation', Organization.__pydantic_core_schema__),
            (Organization, 'serialization', Organization.__pydantic_core_schema__),
            (OrganizationInput, 'validation', OrganizationInput.__pydantic_core_schema__),
        ]
    )
    assert schema_with_defs == {
        (Organization, 'serialization'): {'$ref': '#/$defs/Organization'},
        (Organization, 'validation'): {'$ref': '#/$defs/Organization'},
        (OrganizationInput, 'validation'): {'$ref': '#/$defs/OrganizationInput'},
    }

    assert defs == {
        'OrganizationInput': {'properties': {}, 'title': 'OrganizationInput', 'type': 'object'},
        'Organization': {
            'properties': {'x': {'title': 'X', 'type': 'integer'}},
            'required': ['x'],
            'title': 'Organization',
            'type': 'object',
        },
    }


def test_ref_conflict_resolution_with_mode_difference():
    class OrganizationInput(BaseModel):
        pass

    class Organization(BaseModel):
        x: int

        @field_serializer('x')
        def serialize_x(self, v: int) -> str:
            return str(v)

    schema_with_defs, defs = GenerateJsonSchema().generate_definitions(
        [
            (Organization, 'validation', Organization.__pydantic_core_schema__),
            (Organization, 'serialization', Organization.__pydantic_core_schema__),
            (OrganizationInput, 'validation', OrganizationInput.__pydantic_core_schema__),
        ]
    )
    assert schema_with_defs == {
        (Organization, 'serialization'): {'$ref': '#/$defs/Organization-Output'},
        (Organization, 'validation'): {'$ref': '#/$defs/Organization-Input'},
        (OrganizationInput, 'validation'): {'$ref': '#/$defs/OrganizationInput'},
    }

    assert defs == {
        'OrganizationInput': {'properties': {}, 'title': 'OrganizationInput', 'type': 'object'},
        'Organization-Input': {
            'properties': {'x': {'title': 'X', 'type': 'integer'}},
            'required': ['x'],
            'title': 'Organization',
            'type': 'object',
        },
        'Organization-Output': {
            'properties': {'x': {'title': 'X', 'type': 'string'}},
            'required': ['x'],
            'title': 'Organization',
            'type': 'object',
        },
    }


def test_conflicting_names():
    class Organization__Input(BaseModel):
        pass

    class Organization(BaseModel):
        x: int

        @field_serializer('x')
        def serialize_x(self, v: int) -> str:
            return str(v)

    schema_with_defs, defs = GenerateJsonSchema().generate_definitions(
        [
            (Organization, 'validation', Organization.__pydantic_core_schema__),
            (Organization, 'serialization', Organization.__pydantic_core_schema__),
            (Organization__Input, 'validation', Organization__Input.__pydantic_core_schema__),
        ]
    )
    assert schema_with_defs == {
        (Organization, 'serialization'): {'$ref': '#/$defs/Organization-Output'},
        (Organization, 'validation'): {'$ref': '#/$defs/Organization-Input'},
        (Organization__Input, 'validation'): {'$ref': '#/$defs/Organization__Input'},
    }

    assert defs == {
        'Organization__Input': {'properties': {}, 'title': 'Organization__Input', 'type': 'object'},
        'Organization-Input': {
            'properties': {'x': {'title': 'X', 'type': 'integer'}},
            'required': ['x'],
            'title': 'Organization',
            'type': 'object',
        },
        'Organization-Output': {
            'properties': {'x': {'title': 'X', 'type': 'string'}},
            'required': ['x'],
            'title': 'Organization',
            'type': 'object',
        },
    }


def test_schema_for_generic_field():
    T = TypeVar('T')

    class GenModel(Generic[T]):
        def __init__(self, data: Any):
            self.data = data

        @classmethod
        def __get_validators__(cls):
            yield cls.validate

        @classmethod
        def validate(cls, v: Any):
            return v

        @classmethod
        def __get_pydantic_core_schema__(
            cls,
            source: Any,
            handler: GetCoreSchemaHandler,
        ) -> core_schema.PlainValidatorFunctionSchema:
            source_args = getattr(source, '__args__', [Any])
            param = source_args[0]
            metadata = build_metadata_dict(js_functions=[lambda _c, h: h(handler.generate_schema(param))])
            return core_schema.general_plain_validator_function(
                GenModel,
                metadata=metadata,
            )

    class Model(BaseModel):
        data: GenModel[str]
        data1: GenModel

        model_config = dict(arbitrary_types_allowed=True)

    assert Model.model_json_schema() == {
        'title': 'Model',
        'type': 'object',
        'properties': {
            'data': {'type': 'string', 'title': 'Data'},
            'data1': {
                'title': 'Data1',
            },
        },
        'required': ['data', 'data1'],
    }

    class GenModelModified(GenModel, Generic[T]):
        @classmethod
        def __get_pydantic_json_schema__(
            cls, core_schema: core_schema.CoreSchema, handler: GetJsonSchemaHandler
        ) -> JsonSchemaValue:
            field_schema = handler(core_schema)
            type = field_schema.pop('type', 'other')
            field_schema.update(anyOf=[{'type': type}, {'type': 'array', 'items': {'type': type}}])
            return field_schema

    class ModelModified(BaseModel):
        data: GenModelModified[str]
        data1: GenModelModified

        model_config = dict(arbitrary_types_allowed=True)

    assert ModelModified.model_json_schema() == {
        'title': 'ModelModified',
        'type': 'object',
        'properties': {
            'data': {'title': 'Data', 'anyOf': [{'type': 'string'}, {'type': 'array', 'items': {'type': 'string'}}]},
            'data1': {'title': 'Data1', 'anyOf': [{'type': 'other'}, {'type': 'array', 'items': {'type': 'other'}}]},
        },
        'required': ['data', 'data1'],
    }


def test_namedtuple_default():
    class Coordinates(NamedTuple):
        x: float
        y: float

    class LocationBase(BaseModel):
        coords: Coordinates = Coordinates(34, 42)

    assert LocationBase(coords=Coordinates(1, 2)).coords == Coordinates(1, 2)

    assert LocationBase.model_json_schema() == {
        '$defs': {
            'Coordinates': {
                'maxItems': 2,
                'minItems': 2,
                'prefixItems': [{'title': 'X', 'type': 'number'}, {'title': 'Y', 'type': 'number'}],
                'type': 'array',
            }
        },
        'properties': {'coords': {'allOf': [{'$ref': '#/$defs/Coordinates'}], 'default': [34, 42]}},
        'title': 'LocationBase',
        'type': 'object',
    }


def test_namedtuple_modify_schema():
    class Coordinates(NamedTuple):
        x: float
        y: float

    class CustomCoordinates(Coordinates):
        @classmethod
        def __get_pydantic_core_schema__(cls, source: Any, handler: GetCoreSchemaHandler) -> core_schema.CoreSchema:
            schema = handler(source)
            schema['arguments_schema']['metadata']['pydantic_js_prefer_positional_arguments'] = False
            return schema

    class Location(BaseModel):
        coords: CustomCoordinates = CustomCoordinates(34, 42)

    assert Location.model_json_schema() == {
        '$defs': {
            'CustomCoordinates': {
                'additionalProperties': False,
                'properties': {'x': {'title': 'X', 'type': 'number'}, 'y': {'title': 'Y', 'type': 'number'}},
                'required': ['x', 'y'],
                'type': 'object',
            }
        },
        'properties': {'coords': {'allOf': [{'$ref': '#/$defs/CustomCoordinates'}], 'default': [34, 42]}},
        'title': 'Location',
        'type': 'object',
    }


def test_advanced_generic_schema():  # noqa: C901
    T = TypeVar('T')
    K = TypeVar('K')

    class Gen(Generic[T]):
        def __init__(self, data: Any):
            self.data = data

        @classmethod
        def __get_validators__(cls):
            yield cls.validate

        @classmethod
        def validate(cls, v: Any):
            return v

        @classmethod
        def __get_pydantic_core_schema__(cls, source: Any, handler: GetCoreSchemaHandler) -> core_schema.CoreSchema:
            if hasattr(source, '__args__'):
                arg = source.__args__[0]

                def js_func(s, h):
                    # ignore the schema we were given and get a new CoreSchema
                    s = handler.generate_schema(Optional[arg])
                    return h(s)

                return core_schema.general_plain_validator_function(
                    Gen,
                    metadata={'pydantic_js_annotation_functions': [js_func]},
                )
            else:
                return handler(source)

        @classmethod
        def __get_pydantic_json_schema__(
            cls, core_schema: core_schema.CoreSchema, handler: GetJsonSchemaHandler
        ) -> JsonSchemaValue:
            try:
                field_schema = handler(core_schema)
            except PydanticInvalidForJsonSchema:
                field_schema = {}
            the_type = field_schema.pop('anyOf', [{'type': 'string'}])[0]
            field_schema.update(title='Gen title', anyOf=[the_type, {'type': 'array', 'items': the_type}])
            return field_schema

    class GenTwoParams(Generic[T, K]):
        def __init__(self, x: str, y: Any):
            self.x = x
            self.y = y

        @classmethod
        def __get_validators__(cls):
            yield cls.validate

        @classmethod
        def validate(cls, v: Any):
            return cls(*v)

        @classmethod
        def __get_pydantic_core_schema__(
            cls, source: Any, handler: GetCoreSchemaHandler, **_kwargs: Any
        ) -> core_schema.CoreSchema:
            if hasattr(source, '__args__'):
                # the js_function ignores the schema we were given and gets a new Tuple CoreSchema
                metadata = build_metadata_dict(js_functions=[lambda _c, h: h(handler(Tuple[source.__args__]))])
                return core_schema.general_plain_validator_function(
                    GenTwoParams,
                    metadata=metadata,
                )
            return handler(source)

        @classmethod
        def __get_pydantic_json_schema__(
            cls, core_schema: core_schema.CoreSchema, handler: GetJsonSchemaHandler
        ) -> JsonSchemaValue:
            field_schema = handler(core_schema)
            field_schema.pop('minItems')
            field_schema.pop('maxItems')
            field_schema.update(examples='examples')
            return field_schema

    class CustomType(Enum):
        A = 'a'
        B = 'b'

        @classmethod
        def __get_pydantic_json_schema__(
            cls, core_schema: core_schema.CoreSchema, handler: GetJsonSchemaHandler
        ) -> core_schema.CoreSchema:
            json_schema = handler(core_schema)
            json_schema.update(title='CustomType title', type='string')
            return json_schema

    class Model(BaseModel):
        data0: Gen
        data1: Gen[CustomType] = Field(title='Data1 title', description='Data 1 description')
        data2: GenTwoParams[CustomType, UUID4] = Field(title='Data2 title', description='Data 2')
        # check Tuple because changes in code touch that type
        data3: Tuple
        data4: Tuple[CustomType]
        data5: Tuple[CustomType, str]

        model_config = {'arbitrary_types_allowed': True}

    # insert_assert(Model.model_json_schema())
    assert Model.model_json_schema() == {
        '$defs': {'CustomType': {'enum': ['a', 'b'], 'title': 'CustomType title', 'type': 'string'}},
        'properties': {
            'data0': {
                'anyOf': [{'type': 'string'}, {'items': {'type': 'string'}, 'type': 'array'}],
                'title': 'Gen title',
            },
            'data1': {
                'anyOf': [{'$ref': '#/$defs/CustomType'}, {'items': {'$ref': '#/$defs/CustomType'}, 'type': 'array'}],
                'description': 'Data 1 description',
                'title': 'Data1 title',
            },
            'data2': {
                'description': 'Data 2',
                'examples': 'examples',
                'prefixItems': [{'$ref': '#/$defs/CustomType'}, {'format': 'uuid4', 'type': 'string'}],
                'title': 'Data2 title',
                'type': 'array',
            },
            'data3': {'items': {}, 'title': 'Data3', 'type': 'array'},
            'data4': {
                'maxItems': 1,
                'minItems': 1,
                'prefixItems': [{'$ref': '#/$defs/CustomType'}],
                'title': 'Data4',
                'type': 'array',
            },
            'data5': {
                'maxItems': 2,
                'minItems': 2,
                'prefixItems': [{'$ref': '#/$defs/CustomType'}, {'type': 'string'}],
                'title': 'Data5',
                'type': 'array',
            },
        },
        'required': ['data0', 'data1', 'data2', 'data3', 'data4', 'data5'],
        'title': 'Model',
        'type': 'object',
    }


def test_nested_generic():
    """
    Test a nested BaseModel that is also a Generic
    """

    class Ref(BaseModel, Generic[T]):
        uuid: str

        def resolve(self) -> T:
            ...

    class Model(BaseModel):
        ref: Ref['Model']

    assert Model.model_json_schema() == {
        'title': 'Model',
        'type': 'object',
        '$defs': {
            'Ref_Model_': {
                'title': 'Ref[Model]',
                'type': 'object',
                'properties': {
                    'uuid': {'title': 'Uuid', 'type': 'string'},
                },
                'required': ['uuid'],
            },
        },
        'properties': {
            'ref': {'$ref': '#/$defs/Ref_Model_'},
        },
        'required': ['ref'],
    }


def test_nested_generic_model():
    """
    Test a nested generic model
    """

    class Box(BaseModel, Generic[T]):
        uuid: str
        data: T

    class Model(BaseModel):
        box_str: Box[str]
        box_int: Box[int]

    assert Model.model_json_schema() == {
        'title': 'Model',
        'type': 'object',
        '$defs': {
            'Box_str_': Box[str].model_json_schema(),
            'Box_int_': Box[int].model_json_schema(),
        },
        'properties': {
            'box_str': {'$ref': '#/$defs/Box_str_'},
            'box_int': {'$ref': '#/$defs/Box_int_'},
        },
        'required': ['box_str', 'box_int'],
    }


def test_complex_nested_generic():
    """
    Handle a union of a generic.
    """

    class Ref(BaseModel, Generic[T]):
        uuid: str

        def resolve(self) -> T:
            ...

    class Model(BaseModel):
        uuid: str
        model: Union[Ref['Model'], 'Model']

        def resolve(self) -> 'Model':
            ...

    Model.model_rebuild()

    assert Model.model_json_schema() == {
        '$defs': {
            'Model': {
                'title': 'Model',
                'type': 'object',
                'properties': {
                    'uuid': {'title': 'Uuid', 'type': 'string'},
                    'model': {
                        'title': 'Model',
                        'anyOf': [
                            {'$ref': '#/$defs/Ref_Model_'},
                            {'$ref': '#/$defs/Model'},
                        ],
                    },
                },
                'required': ['uuid', 'model'],
            },
            'Ref_Model_': {
                'title': 'Ref[Model]',
                'type': 'object',
                'properties': {'uuid': {'title': 'Uuid', 'type': 'string'}},
                'required': ['uuid'],
            },
        },
        'allOf': [{'$ref': '#/$defs/Model'}],
    }


def test_modify_schema_dict_keys() -> None:
    class MyType:
        @classmethod
        def __get_pydantic_json_schema__(
            cls, core_schema: core_schema.CoreSchema, handler: GetJsonSchemaHandler
        ) -> JsonSchemaValue:
            return {'test': 'passed'}

    class MyModel(BaseModel):
        my_field: Dict[str, MyType]

        model_config = dict(arbitrary_types_allowed=True)

    assert MyModel.model_json_schema() == {
        'properties': {
            'my_field': {'additionalProperties': {'test': 'passed'}, 'title': 'My Field', 'type': 'object'}  # <----
        },
        'required': ['my_field'],
        'title': 'MyModel',
        'type': 'object',
    }


def test_remove_anyof_redundancy() -> None:
    class A:
        @classmethod
        def __get_pydantic_json_schema__(
            cls, core_schema: core_schema.CoreSchema, handler: GetJsonSchemaHandler
        ) -> JsonSchemaValue:
            return handler({'type': 'str'})

    class B:
        @classmethod
        def __get_pydantic_json_schema__(
            cls, core_schema: core_schema.CoreSchema, handler: GetJsonSchemaHandler
        ) -> JsonSchemaValue:
            return handler({'type': 'str'})

    class MyModel(BaseModel):
        model_config = ConfigDict(arbitrary_types_allowed=True)

        # Union of two objects should give a JSON with an `anyOf` field, but in this case
        # since the fields are the same, the `anyOf` is removed.
        field: Union[A, B]

    assert MyModel.model_json_schema() == {
        'properties': {'field': {'title': 'Field', 'type': 'string'}},
        'required': ['field'],
        'title': 'MyModel',
        'type': 'object',
    }


def test_discriminated_union():
    class Cat(BaseModel):
        pet_type: Literal['cat']

    class Dog(BaseModel):
        pet_type: Literal['dog']

    class Lizard(BaseModel):
        pet_type: Literal['reptile', 'lizard']

    class Model(BaseModel):
        pet: Union[Cat, Dog, Lizard] = Field(..., discriminator='pet_type')

    # insert_assert(Model.model_json_schema())
    assert Model.model_json_schema() == {
        '$defs': {
            'Cat': {
                'properties': {'pet_type': {'const': 'cat', 'title': 'Pet Type'}},
                'required': ['pet_type'],
                'title': 'Cat',
                'type': 'object',
            },
            'Dog': {
                'properties': {'pet_type': {'const': 'dog', 'title': 'Pet Type'}},
                'required': ['pet_type'],
                'title': 'Dog',
                'type': 'object',
            },
            'Lizard': {
                'properties': {'pet_type': {'enum': ['reptile', 'lizard'], 'title': 'Pet Type', 'type': 'string'}},
                'required': ['pet_type'],
                'title': 'Lizard',
                'type': 'object',
            },
        },
        'properties': {
            'pet': {
                'discriminator': {
                    'mapping': {
                        'cat': '#/$defs/Cat',
                        'dog': '#/$defs/Dog',
                        'lizard': '#/$defs/Lizard',
                        'reptile': '#/$defs/Lizard',
                    },
                    'propertyName': 'pet_type',
                },
                'oneOf': [{'$ref': '#/$defs/Cat'}, {'$ref': '#/$defs/Dog'}, {'$ref': '#/$defs/Lizard'}],
                'title': 'Pet',
            }
        },
        'required': ['pet'],
        'title': 'Model',
        'type': 'object',
    }


def test_discriminated_annotated_union():
    class Cat(BaseModel):
        pet_type: Literal['cat']

    class Dog(BaseModel):
        pet_type: Literal['dog']

    class Lizard(BaseModel):
        pet_type: Literal['reptile', 'lizard']

    class Model(BaseModel):
        pet: Annotated[Union[Cat, Dog, Lizard], Field(..., discriminator='pet_type')]

    # insert_assert(Model.model_json_schema())
    assert Model.model_json_schema() == {
        '$defs': {
            'Cat': {
                'properties': {'pet_type': {'const': 'cat', 'title': 'Pet Type'}},
                'required': ['pet_type'],
                'title': 'Cat',
                'type': 'object',
            },
            'Dog': {
                'properties': {'pet_type': {'const': 'dog', 'title': 'Pet Type'}},
                'required': ['pet_type'],
                'title': 'Dog',
                'type': 'object',
            },
            'Lizard': {
                'properties': {'pet_type': {'enum': ['reptile', 'lizard'], 'title': 'Pet Type', 'type': 'string'}},
                'required': ['pet_type'],
                'title': 'Lizard',
                'type': 'object',
            },
        },
        'properties': {
            'pet': {
                'discriminator': {
                    'mapping': {
                        'cat': '#/$defs/Cat',
                        'dog': '#/$defs/Dog',
                        'lizard': '#/$defs/Lizard',
                        'reptile': '#/$defs/Lizard',
                    },
                    'propertyName': 'pet_type',
                },
                'oneOf': [{'$ref': '#/$defs/Cat'}, {'$ref': '#/$defs/Dog'}, {'$ref': '#/$defs/Lizard'}],
                'title': 'Pet',
            }
        },
        'required': ['pet'],
        'title': 'Model',
        'type': 'object',
    }


def test_nested_discriminated_union():
    class BlackCatWithHeight(BaseModel):
        color: Literal['black']
        info: Literal['height']
        height: float

    class BlackCatWithWeight(BaseModel):
        color: Literal['black']
        info: Literal['weight']
        weight: float

    BlackCat = Annotated[Union[BlackCatWithHeight, BlackCatWithWeight], Field(discriminator='info')]

    class WhiteCat(BaseModel):
        color: Literal['white']
        white_cat_info: str

    class Cat(BaseModel):
        pet: Annotated[Union[BlackCat, WhiteCat], Field(discriminator='color')]

    assert Cat.model_json_schema() == {
        '$defs': {
            'BlackCatWithHeight': {
                'properties': {
                    'color': {'const': 'black', 'title': 'Color'},
                    'height': {'title': 'Height', 'type': 'number'},
                    'info': {'const': 'height', 'title': 'Info'},
                },
                'required': ['color', 'info', 'height'],
                'title': 'BlackCatWithHeight',
                'type': 'object',
            },
            'BlackCatWithWeight': {
                'properties': {
                    'color': {'const': 'black', 'title': 'Color'},
                    'info': {'const': 'weight', 'title': 'Info'},
                    'weight': {'title': 'Weight', 'type': 'number'},
                },
                'required': ['color', 'info', 'weight'],
                'title': 'BlackCatWithWeight',
                'type': 'object',
            },
            'WhiteCat': {
                'properties': {
                    'color': {'const': 'white', 'title': 'Color'},
                    'white_cat_info': {'title': 'White Cat Info', 'type': 'string'},
                },
                'required': ['color', 'white_cat_info'],
                'title': 'WhiteCat',
                'type': 'object',
            },
        },
        'properties': {
            'pet': {
                'discriminator': {
                    'mapping': {
                        'black': {
                            'discriminator': {
                                'mapping': {
                                    'height': '#/$defs/BlackCatWithHeight',
                                    'weight': '#/$defs/BlackCatWithWeight',
                                },
                                'propertyName': 'info',
                            },
                            'oneOf': [{'$ref': '#/$defs/BlackCatWithHeight'}, {'$ref': '#/$defs/BlackCatWithWeight'}],
                        },
                        'white': '#/$defs/WhiteCat',
                    },
                    'propertyName': 'color',
                },
                'oneOf': [
                    {
                        'discriminator': {
                            'mapping': {'height': '#/$defs/BlackCatWithHeight', 'weight': '#/$defs/BlackCatWithWeight'},
                            'propertyName': 'info',
                        },
                        'oneOf': [{'$ref': '#/$defs/BlackCatWithHeight'}, {'$ref': '#/$defs/BlackCatWithWeight'}],
                    },
                    {'$ref': '#/$defs/WhiteCat'},
                ],
                'title': 'Pet',
            }
        },
        'required': ['pet'],
        'title': 'Cat',
        'type': 'object',
    }


def test_deeper_nested_discriminated_annotated_union():
    class BlackCatWithHeight(BaseModel):
        pet_type: Literal['cat']
        color: Literal['black']
        info: Literal['height']
        black_infos: str

    class BlackCatWithWeight(BaseModel):
        pet_type: Literal['cat']
        color: Literal['black']
        info: Literal['weight']
        black_infos: str

    BlackCat = Annotated[Union[BlackCatWithHeight, BlackCatWithWeight], Field(discriminator='info')]

    class WhiteCat(BaseModel):
        pet_type: Literal['cat']
        color: Literal['white']
        white_infos: str

    Cat = Annotated[Union[BlackCat, WhiteCat], Field(discriminator='color')]

    class Dog(BaseModel):
        pet_type: Literal['dog']
        dog_name: str

    Pet = Annotated[Union[Cat, Dog], Field(discriminator='pet_type')]

    class Model(BaseModel):
        pet: Pet
        number: int

    # insert_assert(Model.model_json_schema())
    assert Model.model_json_schema() == {
        '$defs': {
            'BlackCatWithHeight': {
                'properties': {
                    'black_infos': {'title': 'Black Infos', 'type': 'string'},
                    'color': {'const': 'black', 'title': 'Color'},
                    'info': {'const': 'height', 'title': 'Info'},
                    'pet_type': {'const': 'cat', 'title': 'Pet Type'},
                },
                'required': ['pet_type', 'color', 'info', 'black_infos'],
                'title': 'BlackCatWithHeight',
                'type': 'object',
            },
            'BlackCatWithWeight': {
                'properties': {
                    'black_infos': {'title': 'Black Infos', 'type': 'string'},
                    'color': {'const': 'black', 'title': 'Color'},
                    'info': {'const': 'weight', 'title': 'Info'},
                    'pet_type': {'const': 'cat', 'title': 'Pet Type'},
                },
                'required': ['pet_type', 'color', 'info', 'black_infos'],
                'title': 'BlackCatWithWeight',
                'type': 'object',
            },
            'Dog': {
                'properties': {
                    'dog_name': {'title': 'Dog Name', 'type': 'string'},
                    'pet_type': {'const': 'dog', 'title': 'Pet Type'},
                },
                'required': ['pet_type', 'dog_name'],
                'title': 'Dog',
                'type': 'object',
            },
            'WhiteCat': {
                'properties': {
                    'color': {'const': 'white', 'title': 'Color'},
                    'pet_type': {'const': 'cat', 'title': 'Pet Type'},
                    'white_infos': {'title': 'White Infos', 'type': 'string'},
                },
                'required': ['pet_type', 'color', 'white_infos'],
                'title': 'WhiteCat',
                'type': 'object',
            },
        },
        'properties': {
            'number': {'title': 'Number', 'type': 'integer'},
            'pet': {
                'discriminator': {
                    'mapping': {
                        'cat': {
                            'discriminator': {
                                'mapping': {
                                    'black': {
                                        'discriminator': {
                                            'mapping': {
                                                'height': '#/$defs/BlackCatWithHeight',
                                                'weight': '#/$defs/BlackCatWithWeight',
                                            },
                                            'propertyName': 'info',
                                        },
                                        'oneOf': [
                                            {'$ref': '#/$defs/BlackCatWithHeight'},
                                            {'$ref': '#/$defs/BlackCatWithWeight'},
                                        ],
                                    },
                                    'white': '#/$defs/WhiteCat',
                                },
                                'propertyName': 'color',
                            },
                            'oneOf': [
                                {
                                    'discriminator': {
                                        'mapping': {
                                            'height': '#/$defs/BlackCatWithHeight',
                                            'weight': '#/$defs/BlackCatWithWeight',
                                        },
                                        'propertyName': 'info',
                                    },
                                    'oneOf': [
                                        {'$ref': '#/$defs/BlackCatWithHeight'},
                                        {'$ref': '#/$defs/BlackCatWithWeight'},
                                    ],
                                },
                                {'$ref': '#/$defs/WhiteCat'},
                            ],
                        },
                        'dog': '#/$defs/Dog',
                    },
                    'propertyName': 'pet_type',
                },
                'oneOf': [
                    {
                        'discriminator': {
                            'mapping': {
                                'black': {
                                    'discriminator': {
                                        'mapping': {
                                            'height': '#/$defs/BlackCatWithHeight',
                                            'weight': '#/$defs/BlackCatWithWeight',
                                        },
                                        'propertyName': 'info',
                                    },
                                    'oneOf': [
                                        {'$ref': '#/$defs/BlackCatWithHeight'},
                                        {'$ref': '#/$defs/BlackCatWithWeight'},
                                    ],
                                },
                                'white': '#/$defs/WhiteCat',
                            },
                            'propertyName': 'color',
                        },
                        'oneOf': [
                            {
                                'discriminator': {
                                    'mapping': {
                                        'height': '#/$defs/BlackCatWithHeight',
                                        'weight': '#/$defs/BlackCatWithWeight',
                                    },
                                    'propertyName': 'info',
                                },
                                'oneOf': [
                                    {'$ref': '#/$defs/BlackCatWithHeight'},
                                    {'$ref': '#/$defs/BlackCatWithWeight'},
                                ],
                            },
                            {'$ref': '#/$defs/WhiteCat'},
                        ],
                    },
                    {'$ref': '#/$defs/Dog'},
                ],
                'title': 'Pet',
            },
        },
        'required': ['pet', 'number'],
        'title': 'Model',
        'type': 'object',
    }


def test_discriminated_annotated_union_literal_enum():
    class PetType(Enum):
        cat = 'cat'
        dog = 'dog'

    class PetColor(str, Enum):
        black = 'black'
        white = 'white'

    class PetInfo(Enum):
        height = 0
        weight = 1

    class BlackCatWithHeight(BaseModel):
        pet_type: Literal[PetType.cat]
        color: Literal[PetColor.black]
        info: Literal[PetInfo.height]
        black_infos: str

    class BlackCatWithWeight(BaseModel):
        pet_type: Literal[PetType.cat]
        color: Literal[PetColor.black]
        info: Literal[PetInfo.weight]
        black_infos: str

    BlackCat = Annotated[Union[BlackCatWithHeight, BlackCatWithWeight], Field(discriminator='info')]

    class WhiteCat(BaseModel):
        pet_type: Literal[PetType.cat]
        color: Literal[PetColor.white]
        white_infos: str

    Cat = Annotated[Union[BlackCat, WhiteCat], Field(discriminator='color')]

    class Dog(BaseModel):
        pet_type: Literal[PetType.dog]
        dog_name: str

    Pet = Annotated[Union[Cat, Dog], Field(discriminator='pet_type')]

    class Model(BaseModel):
        pet: Pet
        number: int

    # insert_assert(Model.model_json_schema())
    assert Model.model_json_schema() == {
        '$defs': {
            'BlackCatWithHeight': {
                'properties': {
                    'black_infos': {'title': 'Black Infos', 'type': 'string'},
                    'color': {'const': 'black', 'title': 'Color'},
                    'info': {'const': 0, 'title': 'Info'},
                    'pet_type': {'const': 'cat', 'title': 'Pet Type'},
                },
                'required': ['pet_type', 'color', 'info', 'black_infos'],
                'title': 'BlackCatWithHeight',
                'type': 'object',
            },
            'BlackCatWithWeight': {
                'properties': {
                    'black_infos': {'title': 'Black Infos', 'type': 'string'},
                    'color': {'const': 'black', 'title': 'Color'},
                    'info': {'const': 1, 'title': 'Info'},
                    'pet_type': {'const': 'cat', 'title': 'Pet Type'},
                },
                'required': ['pet_type', 'color', 'info', 'black_infos'],
                'title': 'BlackCatWithWeight',
                'type': 'object',
            },
            'Dog': {
                'properties': {
                    'dog_name': {'title': 'Dog Name', 'type': 'string'},
                    'pet_type': {'const': 'dog', 'title': 'Pet Type'},
                },
                'required': ['pet_type', 'dog_name'],
                'title': 'Dog',
                'type': 'object',
            },
            'WhiteCat': {
                'properties': {
                    'color': {'const': 'white', 'title': 'Color'},
                    'pet_type': {'const': 'cat', 'title': 'Pet Type'},
                    'white_infos': {'title': 'White Infos', 'type': 'string'},
                },
                'required': ['pet_type', 'color', 'white_infos'],
                'title': 'WhiteCat',
                'type': 'object',
            },
        },
        'properties': {
            'number': {'title': 'Number', 'type': 'integer'},
            'pet': {
                'discriminator': {
                    'mapping': {
                        'cat': {
                            'discriminator': {
                                'mapping': {
                                    'black': {
                                        'discriminator': {
                                            'mapping': {
                                                '0': '#/$defs/BlackCatWithHeight',
                                                '1': '#/$defs/BlackCatWithWeight',
                                            },
                                            'propertyName': 'info',
                                        },
                                        'oneOf': [
                                            {'$ref': '#/$defs/BlackCatWithHeight'},
                                            {'$ref': '#/$defs/BlackCatWithWeight'},
                                        ],
                                    },
                                    'white': '#/$defs/WhiteCat',
                                },
                                'propertyName': 'color',
                            },
                            'oneOf': [
                                {
                                    'discriminator': {
                                        'mapping': {
                                            '0': '#/$defs/BlackCatWithHeight',
                                            '1': '#/$defs/BlackCatWithWeight',
                                        },
                                        'propertyName': 'info',
                                    },
                                    'oneOf': [
                                        {'$ref': '#/$defs/BlackCatWithHeight'},
                                        {'$ref': '#/$defs/BlackCatWithWeight'},
                                    ],
                                },
                                {'$ref': '#/$defs/WhiteCat'},
                            ],
                        },
                        'dog': '#/$defs/Dog',
                    },
                    'propertyName': 'pet_type',
                },
                'oneOf': [
                    {
                        'discriminator': {
                            'mapping': {
                                'black': {
                                    'discriminator': {
                                        'mapping': {
                                            '0': '#/$defs/BlackCatWithHeight',
                                            '1': '#/$defs/BlackCatWithWeight',
                                        },
                                        'propertyName': 'info',
                                    },
                                    'oneOf': [
                                        {'$ref': '#/$defs/BlackCatWithHeight'},
                                        {'$ref': '#/$defs/BlackCatWithWeight'},
                                    ],
                                },
                                'white': '#/$defs/WhiteCat',
                            },
                            'propertyName': 'color',
                        },
                        'oneOf': [
                            {
                                'discriminator': {
                                    'mapping': {'0': '#/$defs/BlackCatWithHeight', '1': '#/$defs/BlackCatWithWeight'},
                                    'propertyName': 'info',
                                },
                                'oneOf': [
                                    {'$ref': '#/$defs/BlackCatWithHeight'},
                                    {'$ref': '#/$defs/BlackCatWithWeight'},
                                ],
                            },
                            {'$ref': '#/$defs/WhiteCat'},
                        ],
                    },
                    {'$ref': '#/$defs/Dog'},
                ],
                'title': 'Pet',
            },
        },
        'required': ['pet', 'number'],
        'title': 'Model',
        'type': 'object',
    }


def test_alias_same():
    class Cat(BaseModel):
        pet_type: Literal['cat'] = Field(alias='typeOfPet')
        c: str

    class Dog(BaseModel):
        pet_type: Literal['dog'] = Field(alias='typeOfPet')
        d: str

    class Model(BaseModel):
        pet: Union[Cat, Dog] = Field(discriminator='pet_type')
        number: int

    # insert_assert(Model.model_json_schema())
    assert Model.model_json_schema() == {
        '$defs': {
            'Cat': {
                'properties': {
                    'c': {'title': 'C', 'type': 'string'},
                    'typeOfPet': {'const': 'cat', 'title': 'Typeofpet'},
                },
                'required': ['typeOfPet', 'c'],
                'title': 'Cat',
                'type': 'object',
            },
            'Dog': {
                'properties': {
                    'd': {'title': 'D', 'type': 'string'},
                    'typeOfPet': {'const': 'dog', 'title': 'Typeofpet'},
                },
                'required': ['typeOfPet', 'd'],
                'title': 'Dog',
                'type': 'object',
            },
        },
        'properties': {
            'number': {'title': 'Number', 'type': 'integer'},
            'pet': {
                'oneOf': [{'$ref': '#/$defs/Cat'}, {'$ref': '#/$defs/Dog'}],
                'title': 'Pet',
                'discriminator': {'mapping': {'cat': '#/$defs/Cat', 'dog': '#/$defs/Dog'}, 'propertyName': 'typeOfPet'},
            },
        },
        'required': ['pet', 'number'],
        'title': 'Model',
        'type': 'object',
    }


def test_nested_python_dataclasses():
    """
    Test schema generation for nested python dataclasses
    """

    from dataclasses import dataclass as python_dataclass

    @python_dataclass
    class ChildModel:
        name: str

    @python_dataclass
    class NestedModel:
        """
        Custom description
        """

        # Note: the Custom description will not be preserved as this is a vanilla dataclass
        # This is the same behavior as in v1
        child: List[ChildModel]

    assert model_json_schema(dataclass(NestedModel)) == {
        '$defs': {
            'ChildModel': {
                'properties': {'name': {'title': 'Name', 'type': 'string'}},
                'required': ['name'],
                'title': 'ChildModel',
                'type': 'object',
            }
        },
        'properties': {'child': {'items': {'$ref': '#/$defs/ChildModel'}, 'title': 'Child', 'type': 'array'}},
        'required': ['child'],
        'title': 'NestedModel',
        'type': 'object',
    }


def test_discriminated_union_in_list():
    class BlackCat(BaseModel):
        pet_type: Literal['cat']
        color: Literal['black']
        black_name: str

    class WhiteCat(BaseModel):
        pet_type: Literal['cat']
        color: Literal['white']
        white_name: str

    Cat = Annotated[Union[BlackCat, WhiteCat], Field(discriminator='color')]

    class Dog(BaseModel):
        pet_type: Literal['dog']
        name: str

    Pet = Annotated[Union[Cat, Dog], Field(discriminator='pet_type')]

    class Model(BaseModel):
        pets: Pet
        n: int

    assert Model.model_json_schema() == {
        '$defs': {
            'BlackCat': {
                'properties': {
                    'black_name': {'title': 'Black Name', 'type': 'string'},
                    'color': {'const': 'black', 'title': 'Color'},
                    'pet_type': {'const': 'cat', 'title': 'Pet Type'},
                },
                'required': ['pet_type', 'color', 'black_name'],
                'title': 'BlackCat',
                'type': 'object',
            },
            'Dog': {
                'properties': {
                    'name': {'title': 'Name', 'type': 'string'},
                    'pet_type': {'const': 'dog', 'title': 'Pet Type'},
                },
                'required': ['pet_type', 'name'],
                'title': 'Dog',
                'type': 'object',
            },
            'WhiteCat': {
                'properties': {
                    'color': {'const': 'white', 'title': 'Color'},
                    'pet_type': {'const': 'cat', 'title': 'Pet Type'},
                    'white_name': {'title': 'White Name', 'type': 'string'},
                },
                'required': ['pet_type', 'color', 'white_name'],
                'title': 'WhiteCat',
                'type': 'object',
            },
        },
        'properties': {
            'n': {'title': 'N', 'type': 'integer'},
            'pets': {
                'discriminator': {
                    'mapping': {
                        'cat': {
                            'discriminator': {
                                'mapping': {'black': '#/$defs/BlackCat', 'white': '#/$defs/WhiteCat'},
                                'propertyName': 'color',
                            },
                            'oneOf': [{'$ref': '#/$defs/BlackCat'}, {'$ref': '#/$defs/WhiteCat'}],
                        },
                        'dog': '#/$defs/Dog',
                    },
                    'propertyName': 'pet_type',
                },
                'oneOf': [
                    {
                        'discriminator': {
                            'mapping': {'black': '#/$defs/BlackCat', 'white': '#/$defs/WhiteCat'},
                            'propertyName': 'color',
                        },
                        'oneOf': [{'$ref': '#/$defs/BlackCat'}, {'$ref': '#/$defs/WhiteCat'}],
                    },
                    {'$ref': '#/$defs/Dog'},
                ],
                'title': 'Pets',
            },
        },
        'required': ['pets', 'n'],
        'title': 'Model',
        'type': 'object',
    }


def test_model_with_type_attributes():
    class Foo:
        a: float

    class Bar(BaseModel):
        b: int

    class Baz(BaseModel):
        a: Type[Foo]
        b: Type[Bar]

    assert Baz.model_json_schema() == {
        'title': 'Baz',
        'type': 'object',
        'properties': {'a': {'title': 'A'}, 'b': {'title': 'B'}},
        'required': ['a', 'b'],
    }


@pytest.mark.parametrize('secret_cls', [SecretStr, SecretBytes])
@pytest.mark.parametrize(
    'field_kw,schema_kw',
    [
        # [{}, {}],
        [{'min_length': 6}, {'minLength': 6}],
        [{'max_length': 10}, {'maxLength': 10}],
        [{'min_length': 6, 'max_length': 10}, {'minLength': 6, 'maxLength': 10}],
    ],
    ids=['min-constraint', 'max-constraint', 'min-max-constraints'],
)
def test_secrets_schema(secret_cls, field_kw, schema_kw):
    class Foobar(BaseModel):
        password: secret_cls = Field(**field_kw)

    assert Foobar.model_json_schema() == {
        'title': 'Foobar',
        'type': 'object',
        'properties': {
            'password': {'title': 'Password', 'type': 'string', 'writeOnly': True, 'format': 'password', **schema_kw}
        },
        'required': ['password'],
    }


def test_override_generate_json_schema():
    class MyGenerateJsonSchema(GenerateJsonSchema):
        def generate(self, schema, mode='validation'):
            json_schema = super().generate(schema, mode=mode)
            json_schema['$schema'] = self.schema_dialect
            return json_schema

    class MyBaseModel(BaseModel):
        @classmethod
        def model_json_schema(
            cls,
            by_alias: bool = True,
            ref_template: str = DEFAULT_REF_TEMPLATE,
            schema_generator: Type[GenerateJsonSchema] = MyGenerateJsonSchema,
            mode='validation',
        ) -> Dict[str, Any]:
            return super().model_json_schema(by_alias, ref_template, schema_generator, mode)

    class MyModel(MyBaseModel):
        x: int

    assert MyModel.model_json_schema() == {
        '$schema': 'https://json-schema.org/draft/2020-12/schema',
        'properties': {'x': {'title': 'X', 'type': 'integer'}},
        'required': ['x'],
        'title': 'MyModel',
        'type': 'object',
    }


def test_generate_json_schema_generate_twice():
    generator = GenerateJsonSchema()

    class Model(BaseModel):
        title: str

    generator.generate(Model.__pydantic_core_schema__)

    with pytest.raises(
        PydanticUserError,
        match=re.escape(
            'This JSON schema generator has already been used to generate a JSON schema. '
            'You must create a new instance of GenerateJsonSchema to generate a new JSON schema.'
        ),
    ):
        generator.generate(Model.__pydantic_core_schema__)

    generator = GenerateJsonSchema()
    generator.generate_definitions([(Model, 'validation', Model.__pydantic_core_schema__)])

    with pytest.raises(
        PydanticUserError,
        match=re.escape(
            'This JSON schema generator has already been used to generate a JSON schema. '
            'You must create a new instance of GenerateJsonSchema to generate a new JSON schema.'
        ),
    ):
        generator.generate_definitions([(Model, 'validation', Model.__pydantic_core_schema__)])


def test_nested_default_json_schema():
    class InnerModel(BaseModel):
        foo: str = 'bar'
        baz: str = Field(default='foobar', alias='my_alias')

    class OuterModel(BaseModel):
        nested_field: InnerModel = InnerModel()

    assert OuterModel.model_json_schema() == {
        '$defs': {
            'InnerModel': {
                'properties': {
                    'foo': {'default': 'bar', 'title': 'Foo', 'type': 'string'},
                    'my_alias': {'default': 'foobar', 'title': 'My Alias', 'type': 'string'},
                },
                'title': 'InnerModel',
                'type': 'object',
            }
        },
        'properties': {
            'nested_field': {'allOf': [{'$ref': '#/$defs/InnerModel'}], 'default': {'my_alias': 'foobar', 'foo': 'bar'}}
        },
        'title': 'OuterModel',
        'type': 'object',
    }


@pytest.mark.xfail(
    reason=(
        'We are calling __get_pydantic_json_schema__ too many times.'
        ' The second time we analyze a model we get the CoreSchema from __pydantic_core_schema__.'
        ' But then we proceed to append to the metadata json schema functions.'
    )
)
def test_get_pydantic_core_schema_calls() -> None:
    """Verify when/how many times `__get_pydantic_core_schema__` gets called"""

    calls: List[str] = []

    class Model(BaseModel):
        @classmethod
        def __get_pydantic_json_schema__(cls, schema: CoreSchema, handler: GetJsonSchemaHandler) -> JsonSchemaValue:
            calls.append('Model::before')
            json_schema = handler(schema)
            calls.append('Model::after')
            return json_schema

    schema = Model.model_json_schema()
    expected: JsonSchemaValue = {'type': 'object', 'properties': {}, 'title': 'Model'}

    assert schema == expected
    assert calls == ['Model::before', 'Model::after']

    calls.clear()

    class CustomAnnotation(NamedTuple):
        name: str

        def __get_pydantic_json_schema__(self, schema: CoreSchema, handler: GetJsonSchemaHandler) -> JsonSchemaValue:
            calls.append(f'CustomAnnotation({self.name})::before')
            json_schema = handler(schema)
            calls.append(f'CustomAnnotation({self.name})::after')
            return json_schema

    AnnotatedType = Annotated[str, CustomAnnotation('foo'), CustomAnnotation('bar')]

    schema = TypeAdapter(AnnotatedType).json_schema()
    expected: JsonSchemaValue = {'type': 'string'}

    assert schema == expected
    assert calls == [
        'CustomAnnotation(bar)::before',
        'CustomAnnotation(foo)::before',
        'CustomAnnotation(foo)::after',
        'CustomAnnotation(bar)::after',
    ]

    calls.clear()

    class OuterModel(BaseModel):
        x: Model

        @classmethod
        def __get_pydantic_json_schema__(cls, schema: CoreSchema, handler: GetJsonSchemaHandler) -> JsonSchemaValue:
            calls.append('OuterModel::before')
            json_schema = handler(schema)
            calls.append('OuterModel::after')
            return json_schema

    schema = OuterModel.model_json_schema()
    expected: JsonSchemaValue = {
        'type': 'object',
        'properties': {'x': {'$ref': '#/$defs/Model'}},
        'required': ['x'],
        'title': 'OuterModel',
        '$defs': {'Model': {'type': 'object', 'properties': {}, 'title': 'Model'}},
    }

    assert schema == expected
    assert calls == [
        'OuterModel::before',
        'Model::before',
        'Model::after',
        'OuterModel::after',
    ]

    calls.clear()

    AnnotatedModel = Annotated[Model, CustomAnnotation('foo')]

    schema = TypeAdapter(AnnotatedModel).json_schema()
    expected: JsonSchemaValue = {}

    assert schema == expected
    assert calls == [
        'CustomAnnotation(foo)::before',
        'Model::before',
        'Model::after',
        'CustomAnnotation(foo)::after',
    ]

    calls.clear()

    class OuterModelWithAnnotatedField(BaseModel):
        x: AnnotatedModel

    schema = OuterModelWithAnnotatedField.model_json_schema()
    expected: JsonSchemaValue = {
        'type': 'object',
        'properties': {'x': {'$ref': '#/$defs/Model'}},
        'required': ['x'],
        'title': 'OuterModel',
        '$defs': {'Model': {'type': 'object', 'properties': {}, 'title': 'Model'}},
    }

    assert schema == expected
    assert calls == [
        'OuterModel::before',
        'CustomAnnotation(foo)::before',
        'Model::before',
        'Model::after',
        'CustomAnnotation(foo)::after',
        'OuterModel::after',
    ]

    calls.clear()


def test_annotated_get_json_schema() -> None:
    calls: List[int] = []

    class CustomType(str):
        @classmethod
        def __get_pydantic_core_schema__(
            cls, source_type: Any, handler: GetCoreSchemaHandler
        ) -> core_schema.CoreSchema:
            return handler(str)

        @classmethod
        def __get_pydantic_json_schema__(cls, schema: CoreSchema, handler: GetJsonSchemaHandler) -> JsonSchemaValue:
            calls.append(1)
            json_schema = handler(schema)
            return json_schema

    TypeAdapter(Annotated[CustomType, 123]).json_schema()

    assert sum(calls) == 1


def test_model_with_strict_mode():
    class Model(BaseModel):
        model_config = ConfigDict(strict=True)

        a: str

    assert Model.model_json_schema() == {
        'properties': {'a': {'title': 'A', 'type': 'string'}},
        'required': ['a'],
        'title': 'Model',
        'type': 'object',
    }


def test_model_with_schema_extra():
    class Model(BaseModel):
        a: str

        model_config = dict(json_schema_extra={'examples': [{'a': 'Foo'}]})

    assert Model.model_json_schema() == {
        'title': 'Model',
        'type': 'object',
        'properties': {'a': {'title': 'A', 'type': 'string'}},
        'required': ['a'],
        'examples': [{'a': 'Foo'}],
    }


def test_model_with_schema_extra_callable():
    class Model(BaseModel):
        name: str = None

        @staticmethod
        def json_schema_extra(schema, model_class):
            schema.pop('properties')
            schema['type'] = 'override'
            assert model_class is Model

        model_config = dict(json_schema_extra=json_schema_extra)

    assert Model.model_json_schema() == {'title': 'Model', 'type': 'override'}


def test_model_with_schema_extra_callable_no_model_class():
    class Model(BaseModel):
        name: str = None

        @classmethod
        def json_schema_extra(cls, schema):
            schema.pop('properties')
            schema['type'] = 'override'

        model_config = dict(json_schema_extra=json_schema_extra)

    assert Model.model_json_schema() == {'title': 'Model', 'type': 'override'}


def test_model_with_schema_extra_callable_config_class():
    with pytest.warns(PydanticDeprecatedSince20, match='use ConfigDict instead'):

        class Model(BaseModel):
            name: str = None

            class Config:
                @staticmethod
                def json_schema_extra(schema, model_class):
                    schema.pop('properties')
                    schema['type'] = 'override'
                    assert model_class is Model

    assert Model.model_json_schema() == {'title': 'Model', 'type': 'override'}


def test_model_with_schema_extra_callable_no_model_class_config_class():
    with pytest.warns(PydanticDeprecatedSince20):

        class Model(BaseModel):
            name: str = None

            class Config:
                @staticmethod
                def json_schema_extra(schema):
                    schema.pop('properties')
                    schema['type'] = 'override'

        assert Model.model_json_schema() == {'title': 'Model', 'type': 'override'}


def test_model_with_schema_extra_callable_classmethod():
    with pytest.warns(PydanticDeprecatedSince20):

        class Model(BaseModel):
            name: str = None

            class Config:
                type = 'foo'

                @classmethod
                def json_schema_extra(cls, schema, model_class):
                    schema.pop('properties')
                    schema['type'] = cls.type
                    assert model_class is Model

        assert Model.model_json_schema() == {'title': 'Model', 'type': 'foo'}


def test_model_with_schema_extra_callable_instance_method():
    with pytest.warns(PydanticDeprecatedSince20):

        class Model(BaseModel):
            name: str = None

            class Config:
                def json_schema_extra(schema, model_class):
                    schema.pop('properties')
                    schema['type'] = 'override'
                    assert model_class is Model

        assert Model.model_json_schema() == {'title': 'Model', 'type': 'override'}


def test_serialization_validation_interaction():
    class Inner(BaseModel):
        x: Json[int]

    class Outer(BaseModel):
        inner: Inner

    _, v_schema = models_json_schema([(Outer, 'validation')])
    assert v_schema == {
        '$defs': {
            'Inner': {
                'properties': {
                    'x': {
                        'contentMediaType': 'application/json',
                        'contentSchema': {'type': 'integer'},
                        'title': 'X',
                        'type': 'string',
                    }
                },
                'required': ['x'],
                'title': 'Inner',
                'type': 'object',
            },
            'Outer': {
                'properties': {'inner': {'$ref': '#/$defs/Inner'}},
                'required': ['inner'],
                'title': 'Outer',
                'type': 'object',
            },
        }
    }

    _, s_schema = models_json_schema([(Outer, 'serialization')])
    assert s_schema == {
        '$defs': {
            'Inner': {
                'properties': {'x': {'title': 'X', 'type': 'integer'}},
                'required': ['x'],
                'title': 'Inner',
                'type': 'object',
            },
            'Outer': {
                'properties': {'inner': {'$ref': '#/$defs/Inner'}},
                'required': ['inner'],
                'title': 'Outer',
                'type': 'object',
            },
        }
    }

    _, vs_schema = models_json_schema([(Outer, 'validation'), (Outer, 'serialization')])
    assert vs_schema == {
        '$defs': {
            'Inner-Input': {
                'properties': {
                    'x': {
                        'contentMediaType': 'application/json',
                        'contentSchema': {'type': 'integer'},
                        'title': 'X',
                        'type': 'string',
                    }
                },
                'required': ['x'],
                'title': 'Inner',
                'type': 'object',
            },
            'Inner-Output': {
                'properties': {'x': {'title': 'X', 'type': 'integer'}},
                'required': ['x'],
                'title': 'Inner',
                'type': 'object',
            },
            'Outer-Input': {
                'properties': {'inner': {'$ref': '#/$defs/Inner-Input'}},
                'required': ['inner'],
                'title': 'Outer',
                'type': 'object',
            },
            'Outer-Output': {
                'properties': {'inner': {'$ref': '#/$defs/Inner-Output'}},
                'required': ['inner'],
                'title': 'Outer',
                'type': 'object',
            },
        }
    }


def test_computed_field():
    class Model(BaseModel):
        x: int

        @computed_field
        @property
        def double_x(self) -> int:
            return 2 * self.x

    assert Model.model_json_schema(mode='validation') == {
        'properties': {'x': {'title': 'X', 'type': 'integer'}},
        'required': ['x'],
        'title': 'Model',
        'type': 'object',
    }
    assert Model.model_json_schema(mode='serialization') == {
        'properties': {
            'double_x': {'readOnly': True, 'title': 'Double X', 'type': 'integer'},
            'x': {'title': 'X', 'type': 'integer'},
        },
        'required': ['x', 'double_x'],
        'title': 'Model',
        'type': 'object',
    }


def test_serialization_schema_with_exclude():
    class MyGenerateJsonSchema(GenerateJsonSchema):
        def field_is_present(self, field) -> bool:
            # Always include fields in the JSON schema, even if excluded from serialization
            return True

    class Model(BaseModel):
        x: int
        y: int = Field(exclude=True)

    assert Model(x=1, y=1).model_dump() == {'x': 1}

    assert Model.model_json_schema(mode='serialization') == {
        'properties': {'x': {'title': 'X', 'type': 'integer'}},
        'required': ['x'],
        'title': 'Model',
        'type': 'object',
    }
    assert Model.model_json_schema(mode='serialization', schema_generator=MyGenerateJsonSchema) == {
        'properties': {'x': {'title': 'X', 'type': 'integer'}, 'y': {'title': 'Y', 'type': 'integer'}},
        'required': ['x', 'y'],
        'title': 'Model',
        'type': 'object',
    }


@pytest.mark.parametrize('mapping_type', [typing.Dict, typing.Mapping])
def test_mappings_str_int_json_schema(mapping_type: Any):
    class Model(BaseModel):
        str_int_map: mapping_type[str, int]

    assert Model.model_json_schema() == {
        'title': 'Model',
        'type': 'object',
        'properties': {
            'str_int_map': {
                'title': 'Str Int Map',
                'type': 'object',
                'additionalProperties': {'type': 'integer'},
            }
        },
        'required': ['str_int_map'],
    }


@pytest.mark.parametrize(('sequence_type'), [pytest.param(List), pytest.param(Sequence)])
def test_sequence_schema(sequence_type):
    class Model(BaseModel):
        field: sequence_type[int]

    assert Model.model_json_schema() == {
        'properties': {
            'field': {'items': {'type': 'integer'}, 'title': 'Field', 'type': 'array'},
        },
        'required': ['field'],
        'title': 'Model',
        'type': 'object',
    }


@pytest.mark.parametrize(('sequence_type',), [pytest.param(List), pytest.param(Sequence)])
def test_sequences_int_json_schema(sequence_type):
    class Model(BaseModel):
        int_seq: sequence_type[int]

    assert Model.model_json_schema() == {
        'title': 'Model',
        'type': 'object',
        'properties': {
            'int_seq': {
                'title': 'Int Seq',
                'type': 'array',
                'items': {'type': 'integer'},
            },
        },
        'required': ['int_seq'],
    }
    assert Model.model_validate_json('{"int_seq": [1, 2, 3]}')


@pytest.mark.parametrize(
    'field_schema,model_schema',
    [
        (None, {'properties': {}, 'title': 'Model', 'type': 'object'}),
        (
            {'a': 'b'},
            {'properties': {'x': {'a': 'b', 'title': 'X'}}, 'required': ['x'], 'title': 'Model', 'type': 'object'},
        ),
    ],
)
@pytest.mark.parametrize('instance_of', [True, False])
def test_arbitrary_type_json_schema(field_schema, model_schema, instance_of):
    class ArbitraryClass:
        pass

    if instance_of:

        class Model(BaseModel):
            x: Annotated[InstanceOf[ArbitraryClass], WithJsonSchema(field_schema)]

    else:

        class Model(BaseModel):
            model_config = dict(arbitrary_types_allowed=True)

            x: Annotated[ArbitraryClass, WithJsonSchema(field_schema)]

    assert Model.model_json_schema() == model_schema


@pytest.mark.parametrize(
    'metadata,json_schema',
    [
        (
            WithJsonSchema({'type': 'float'}),
            {
                'properties': {'x': {'anyOf': [{'type': 'float'}, {'type': 'null'}], 'title': 'X'}},
                'required': ['x'],
                'title': 'Model',
                'type': 'object',
            },
        ),
        (
            Examples({'Custom Example': [1, 2, 3]}),
            {
                'properties': {
                    'x': {
                        'anyOf': [{'examples': {'Custom Example': [1, 2, 3]}, 'type': 'integer'}, {'type': 'null'}],
                        'title': 'X',
                    }
                },
                'required': ['x'],
                'title': 'Model',
                'type': 'object',
            },
        ),
    ],
)
def test_hashable_types(metadata, json_schema):
    class Model(BaseModel):
        x: Union[Annotated[int, metadata], None]

    assert Model.model_json_schema() == json_schema


def test_root_model():
    class A(RootModel[int]):
        """A Model docstring"""

    assert A.model_json_schema() == {'title': 'A', 'description': 'A Model docstring', 'type': 'integer'}

    class B(RootModel[A]):
        pass

    assert B.model_json_schema() == {
        '$defs': {'A': {'description': 'A Model docstring', 'title': 'A', 'type': 'integer'}},
        'allOf': [{'$ref': '#/$defs/A'}],
        'title': 'B',
    }

    class C(RootModel[A]):
        """C Model docstring"""

    assert C.model_json_schema() == {
        '$defs': {'A': {'description': 'A Model docstring', 'title': 'A', 'type': 'integer'}},
        'allOf': [{'$ref': '#/$defs/A'}],
        'title': 'C',
        'description': 'C Model docstring',
    }


def test_core_metadata_core_schema_metadata():
    with pytest.raises(TypeError, match=re.escape("CoreSchema metadata should be a dict; got 'test'.")):
        CoreMetadataHandler({'metadata': 'test'})

    core_metadata_handler = CoreMetadataHandler({})
    core_metadata_handler._schema = {}
    assert core_metadata_handler.metadata == {}
    core_metadata_handler._schema = {'metadata': 'test'}
    with pytest.raises(TypeError, match=re.escape("CoreSchema metadata should be a dict; got 'test'.")):
        core_metadata_handler.metadata


def test_build_metadata_dict_initial_metadata():
    assert build_metadata_dict(initial_metadata={'foo': 'bar'}) == {
        'foo': 'bar',
        'pydantic_js_functions': [],
        'pydantic_js_annotation_functions': [],
    }

    with pytest.raises(TypeError, match=re.escape("CoreSchema metadata should be a dict; got 'test'.")):
        build_metadata_dict(initial_metadata='test')


def test_type_adapter_json_schemas_title_description():
    class Model(BaseModel):
        a: str

    _, json_schema = TypeAdapter.json_schemas([(Model, 'validation', TypeAdapter(Model))])
    assert 'title' not in json_schema
    assert 'description' not in json_schema

    _, json_schema = TypeAdapter.json_schemas(
        [(Model, 'validation', TypeAdapter(Model))],
        title='test title',
        description='test description',
    )
    assert json_schema['title'] == 'test title'
    assert json_schema['description'] == 'test description'


def test_type_adapter_json_schemas_without_definitions():
    _, json_schema = TypeAdapter.json_schemas(
        [(int, 'validation', TypeAdapter(int))],
        ref_template='#/components/schemas/{model}',
    )

    assert 'definitions' not in json_schema


def test_custom_chain_schema():
    class MySequence:
        @classmethod
        def __get_pydantic_core_schema__(cls, source_type: Any, handler: GetCoreSchemaHandler) -> CoreSchema:
            list_schema = core_schema.list_schema()
            return core_schema.chain_schema([list_schema])

    class Model(BaseModel):
        model_config = ConfigDict(arbitrary_types_allowed=True)

        a: MySequence

    assert Model.model_json_schema() == {
        'properties': {'a': {'items': {}, 'title': 'A', 'type': 'array'}},
        'required': ['a'],
        'title': 'Model',
        'type': 'object',
    }


def test_json_or_python_schema():
    class MyJsonOrPython:
        @classmethod
        def __get_pydantic_core_schema__(cls, source_type: Any, handler: GetCoreSchemaHandler) -> CoreSchema:
            int_schema = core_schema.int_schema()
            return core_schema.json_or_python_schema(json_schema=int_schema, python_schema=int_schema)

    class Model(BaseModel):
        model_config = ConfigDict(arbitrary_types_allowed=True)

        a: MyJsonOrPython

    assert Model.model_json_schema() == {
        'properties': {'a': {'title': 'A', 'type': 'integer'}},
        'required': ['a'],
        'title': 'Model',
        'type': 'object',
    }


def test_lax_or_strict_schema():
    class MyLaxOrStrict:
        @classmethod
        def __get_pydantic_core_schema__(cls, source_type: Any, handler: GetCoreSchemaHandler) -> CoreSchema:
            int_schema = core_schema.int_schema()
            return core_schema.lax_or_strict_schema(lax_schema=int_schema, strict_schema=int_schema, strict=True)

    class Model(BaseModel):
        model_config = ConfigDict(arbitrary_types_allowed=True)

        a: MyLaxOrStrict

    assert Model.model_json_schema() == {
        'properties': {'a': {'title': 'A', 'type': 'integer'}},
        'required': ['a'],
        'title': 'Model',
        'type': 'object',
    }


def test_override_enum_json_schema():
    class CustomType(Enum):
        A = 'a'
        B = 'b'

        @classmethod
        def __get_pydantic_json_schema__(
            cls, core_schema: core_schema.CoreSchema, handler: GetJsonSchemaHandler
        ) -> core_schema.CoreSchema:
            json_schema = handler(core_schema)
            json_schema.update(title='CustomType title', type='string')
            return json_schema

    class Model(BaseModel):
        x: CustomType

    # insert_assert(Model.model_json_schema())
    assert Model.model_json_schema() == {
        '$defs': {'CustomType': {'enum': ['a', 'b'], 'title': 'CustomType title', 'type': 'string'}},
        'properties': {'x': {'$ref': '#/$defs/CustomType'}},
        'required': ['x'],
        'title': 'Model',
        'type': 'object',
    }


def test_json_schema_extras_on_ref() -> None:
    @dataclass
    class JsonSchemaExamples:
        examples: Dict[str, Any]

        def __get_pydantic_json_schema__(
            self, core_schema: CoreSchema, handler: GetJsonSchemaHandler
        ) -> JsonSchemaValue:
            json_schema = handler(core_schema)
            assert json_schema.keys() == {'$ref'}
            json_schema['examples'] = to_json(self.examples)
            return json_schema

    @dataclass
    class JsonSchemaTitle:
        title: str

        def __get_pydantic_json_schema__(
            self, core_schema: CoreSchema, handler: GetJsonSchemaHandler
        ) -> JsonSchemaValue:
            json_schema = handler(core_schema)
            assert json_schema.keys() == {'allOf', 'examples'}
            json_schema['title'] = self.title
            return json_schema

    class Model(BaseModel):
        name: str
        age: int

    ta = TypeAdapter(
        Annotated[Model, JsonSchemaExamples({'foo': Model(name='John', age=28)}), JsonSchemaTitle('ModelTitle')]
    )

    # insert_assert(ta.json_schema())
    assert ta.json_schema() == {
        '$defs': {
            'Model': {
                'properties': {'age': {'title': 'Age', 'type': 'integer'}, 'name': {'title': 'Name', 'type': 'string'}},
                'required': ['name', 'age'],
                'title': 'Model',
                'type': 'object',
            }
        },
        'allOf': [{'$ref': '#/$defs/Model'}],
        'examples': b'{"foo":{"name":"John","age":28}}',
        'title': 'ModelTitle',
    }


def test_inclusion_of_defaults():
    class Model(BaseModel):
        x: int = 1
        y: int = Field(default_factory=lambda: 2)

    assert Model.model_json_schema() == {
        'properties': {'x': {'default': 1, 'title': 'X', 'type': 'integer'}, 'y': {'title': 'Y', 'type': 'integer'}},
        'title': 'Model',
        'type': 'object',
    }


def test_resolve_def_schema_from_core_schema() -> None:
    class Inner(BaseModel):
        x: int

    class Marker:
        def __get_pydantic_json_schema__(
            self, core_schema: CoreSchema, handler: GetJsonSchemaHandler
        ) -> JsonSchemaValue:
            field_schema = handler(core_schema)
            field_schema['title'] = 'Foo'
            original_schema = handler.resolve_ref_schema(field_schema)
            original_schema['title'] = 'Bar'
            return field_schema

    class Outer(BaseModel):
        inner: Annotated[Inner, Marker()]

    # insert_assert(Outer.model_json_schema())
    assert Outer.model_json_schema() == {
        '$defs': {
            'Inner': {
                'properties': {'x': {'title': 'X', 'type': 'integer'}},
                'required': ['x'],
                'title': 'Bar',
                'type': 'object',
            }
        },
        'properties': {'inner': {'allOf': [{'$ref': '#/$defs/Inner'}], 'title': 'Foo'}},
        'required': ['inner'],
        'title': 'Outer',
        'type': 'object',
    }


def test_examples_annotation() -> None:
    ListWithExamples = Annotated[
        List[float],
        Examples({'Fibonacci': [1, 1, 2, 3, 5]}),
    ]

    ta = TypeAdapter(ListWithExamples)

    # insert_assert(ta.json_schema())
    assert ta.json_schema() == {
        'examples': {'Fibonacci': [1, 1, 2, 3, 5]},
        'items': {'type': 'number'},
        'type': 'array',
    }

    ListWithMoreExamples = Annotated[
        ListWithExamples,
        Examples(
            {
                'Constants': [
                    3.14,
                    2.71,
                ]
            }
        ),
    ]

    ta = TypeAdapter(ListWithMoreExamples)

    # insert_assert(ta.json_schema())
    assert ta.json_schema() == {
        'examples': {'Constants': [3.14, 2.71], 'Fibonacci': [1, 1, 2, 3, 5]},
        'items': {'type': 'number'},
        'type': 'array',
    }


def test_skip_json_schema_annotation() -> None:
    class Model(BaseModel):
        x: Union[int, SkipJsonSchema[None]] = None
        y: Union[int, SkipJsonSchema[None]] = 1
        z: Union[int, SkipJsonSchema[str]] = 'foo'

    assert Model(y=None).y is None
    # insert_assert(Model.model_json_schema())
    assert Model.model_json_schema() == {
        'properties': {
            'x': {'default': None, 'title': 'X', 'type': 'integer'},
            'y': {'default': 1, 'title': 'Y', 'type': 'integer'},
            'z': {'default': 'foo', 'title': 'Z', 'type': 'integer'},
        },
        'title': 'Model',
        'type': 'object',
    }


def test_skip_json_schema_exclude_default():
    class Model(BaseModel):
        x: Union[int, SkipJsonSchema[None]] = Field(default=None, json_schema_extra=lambda s: s.pop('default'))

    assert Model().x is None
    # insert_assert(Model.model_json_schema())
    assert Model.model_json_schema() == {
        'properties': {
            'x': {'title': 'X', 'type': 'integer'},
        },
        'title': 'Model',
        'type': 'object',
    }


def test_typeddict_field_required_missing() -> None:
    """https://github.com/pydantic/pydantic/issues/6192"""

    class CustomType:
        def __init__(self, data: Dict[str, int]) -> None:
            self.data = data

        @classmethod
        def __get_pydantic_core_schema__(cls, source_type: Any, handler: GetCoreSchemaHandler) -> CoreSchema:
            data_schema = core_schema.typed_dict_schema(
                {
                    'subunits': core_schema.typed_dict_field(
                        core_schema.int_schema(),
                    ),
                }
            )
            return core_schema.no_info_after_validator_function(cls, data_schema)

    class Model(BaseModel):
        t: CustomType

    m = Model(t={'subunits': 123})
    assert type(m.t) is CustomType
    assert m.t.data == {'subunits': 123}

    with pytest.raises(ValidationError) as exc_info:
        Model(t={'subunits': 'abc'})

    # insert_assert(exc_info.value.errors(include_url=False))
    assert exc_info.value.errors(include_url=False) == [
        {
            'type': 'int_parsing',
            'loc': ('t', 'subunits'),
            'msg': 'Input should be a valid integer, unable to parse string as an integer',
            'input': 'abc',
        }
    ]


def test_json_schema_keys_sorting() -> None:
    """We sort all keys except those under a 'property' parent key"""

    class Model(BaseModel):
        b: int
        a: str

    class OuterModel(BaseModel):
        inner: List[Model]

    # verify the schema contents
    # this is just to get a nicer error message / diff if it fails
    expected = {
        '$defs': {
            'Model': {
                'properties': {'b': {'title': 'B', 'type': 'integer'}, 'a': {'title': 'A', 'type': 'string'}},
                'required': ['b', 'a'],
                'title': 'Model',
                'type': 'object',
            }
        },
        'properties': {'inner': {'items': {'$ref': '#/$defs/Model'}, 'title': 'Inner', 'type': 'array'}},
        'required': ['inner'],
        'title': 'OuterModel',
        'type': 'object',
    }
    actual = OuterModel.model_json_schema()
    assert actual == expected

    # verify order
    # dumping to json just happens to be a simple way to verify the order
    assert json.dumps(actual, indent=2) == json.dumps(expected, indent=2)


def test_custom_type_gets_unpacked_ref() -> None:
    class Annotation:
        def __get_pydantic_json_schema__(
            self, schema: core_schema.CoreSchema, handler: GetJsonSchemaHandler
        ) -> JsonSchemaValue:
            json_schema = handler(schema)
            assert '$ref' in json_schema
            json_schema['title'] = 'Set from annotation'
            return json_schema

    class Model(BaseModel):
        x: int

        @classmethod
        def __get_pydantic_json_schema__(
            cls, schema: core_schema.CoreSchema, handler: GetJsonSchemaHandler
        ) -> JsonSchemaValue:
            json_schema = handler(schema)
            assert json_schema['type'] == 'object' and '$ref' not in json_schema
            return json_schema

    ta = TypeAdapter(Annotated[Model, Annotation()])
    # insert_assert(ta.json_schema())
    assert ta.json_schema() == {
        '$defs': {
            'Model': {
                'properties': {'x': {'title': 'X', 'type': 'integer'}},
                'required': ['x'],
                'title': 'Model',
                'type': 'object',
            }
        },
        'allOf': [{'$ref': '#/$defs/Model'}],
        'title': 'Set from annotation',
    }


@pytest.mark.parametrize(
    'annotation, expected',
    [
        (Annotated[int, Field(json_schema_extra={'title': 'abc'})], {'type': 'integer', 'title': 'abc'}),
        (
            Annotated[int, Field(title='abc'), Field(description='xyz')],
            {'type': 'integer', 'title': 'abc', 'description': 'xyz'},
        ),
        (Annotated[int, Field(gt=0)], {'type': 'integer', 'exclusiveMinimum': 0}),
        (
            Annotated[int, Field(gt=0), Field(lt=100)],
            {'type': 'integer', 'exclusiveMinimum': 0, 'exclusiveMaximum': 100},
        ),
        (Annotated[int, Field(examples={'number': 1})], {'type': 'integer', 'examples': {'number': 1}}),
    ],
    ids=repr,
)
def test_field_json_schema_metadata(annotation: Type[Any], expected: JsonSchemaValue) -> None:
    ta = TypeAdapter(annotation)
    assert ta.json_schema() == expected


def test_multiple_models_with_same_qualname():
    from pydantic import create_model

    model_a1 = create_model(
        'A',
        inner_a1=(str, ...),
    )
    model_a2 = create_model(
        'A',
        inner_a2=(str, ...),
    )

    model_c = create_model(
        'B',
        outer_a1=(model_a1, ...),
        outer_a2=(model_a2, ...),
    )

    assert model_c.model_json_schema() == {
        '$defs': {
            'pydantic__main__A__1': {
                'properties': {'inner_a1': {'title': 'Inner ' 'A1', 'type': 'string'}},
                'required': ['inner_a1'],
                'title': 'A',
                'type': 'object',
            },
            'pydantic__main__A__2': {
                'properties': {'inner_a2': {'title': 'Inner ' 'A2', 'type': 'string'}},
                'required': ['inner_a2'],
                'title': 'A',
                'type': 'object',
            },
        },
        'properties': {
            'outer_a1': {'$ref': '#/$defs/pydantic__main__A__1'},
            'outer_a2': {'$ref': '#/$defs/pydantic__main__A__2'},
        },
        'required': ['outer_a1', 'outer_a2'],
        'title': 'B',
        'type': 'object',
    }


def test_generate_definitions_for_no_ref_schemas():
    decimal_schema = TypeAdapter(Decimal).core_schema

    class Model(BaseModel):
        pass

    result = GenerateJsonSchema().generate_definitions(
        [
            ('Decimal', 'validation', decimal_schema),
            ('Decimal', 'serialization', decimal_schema),
            ('Model', 'validation', Model.__pydantic_core_schema__),
        ]
    )
    assert result == (
        {
            ('Decimal', 'serialization'): {'type': 'string'},
            ('Decimal', 'validation'): {'anyOf': [{'type': 'number'}, {'type': 'string'}]},
            ('Model', 'validation'): {'$ref': '#/$defs/Model'},
        },
        {'Model': {'properties': {}, 'title': 'Model', 'type': 'object'}},
    )


def test_chain_schema():
    # this is a contrived schema which requires a string input that can be coerced to an int:
    s = core_schema.chain_schema([core_schema.str_schema(), core_schema.int_schema()])
    assert SchemaValidator(s).validate_python('1') == 1  # proof it works this way

    assert GenerateJsonSchema().generate(s, mode='validation') == {'type': 'string'}
    assert GenerateJsonSchema().generate(s, mode='serialization') == {'type': 'integer'}


def test_deferred_json_schema():
    class Foo(BaseModel):
        x: 'Bar'

    with pytest.raises(PydanticUserError, match='`Foo` is not fully defined'):
        Foo.model_json_schema()

    class Bar(BaseModel):
        pass

    Foo.model_rebuild()
    assert Foo.model_json_schema() == {
        '$defs': {'Bar': {'properties': {}, 'title': 'Bar', 'type': 'object'}},
        'properties': {'x': {'$ref': '#/$defs/Bar'}},
        'required': ['x'],
        'title': 'Foo',
        'type': 'object',
    }


def test_dollar_ref_alias():
    class MyModel(BaseModel):
        my_field: str = Field(alias='$ref')

    assert MyModel.model_json_schema() == {
        'properties': {'$ref': {'title': '$Ref', 'type': 'string'}},
        'required': ['$ref'],
        'title': 'MyModel',
        'type': 'object',
    }


def test_multiple_parametrization_of_generic_model() -> None:
    """https://github.com/pydantic/pydantic/issues/6708"""
    T = TypeVar('T')

    calls = 0

    class Inner(BaseModel):
        a: int

        @classmethod
        def __get_pydantic_json_schema__(
            cls, core_schema: CoreSchema, handler: GetJsonSchemaHandler
        ) -> JsonSchemaValue:
            nonlocal calls
            calls += 1
            json_schema = handler(core_schema)
            return json_schema

    class Outer(BaseModel, Generic[T]):
        b: Optional[T]

    class ModelTest(BaseModel):
        c: Outer[Inner]

    for _ in range(sys.getrecursionlimit() + 1):

        class ModelTest(BaseModel):
            c: Outer[Inner]

    ModelTest.model_json_schema()

    # this is not necessarily a promise we make
    # (in fact, we've had bugs in the past where this was not the case and we'd
    # call the __get_pydantic_json_schema__ method multiple times)
    # but it's much easier to test for than absence of a recursion limit
    assert calls == 1


def test_callable_json_schema_extra():
    def pop_default(s):
        s.pop('default')

    class Model(BaseModel):
        a: int = Field(default=1, json_schema_extra=pop_default)
        b: Annotated[int, Field(default=2), Field(json_schema_extra=pop_default)]
        c: Annotated[int, Field(default=3)] = Field(json_schema_extra=pop_default)

    assert Model().model_dump() == {'a': 1, 'b': 2, 'c': 3}
    assert Model(a=11, b=12, c=13).model_dump() == {
        'a': 11,
        'b': 12,
        'c': 13,
    }

    json_schema = Model.model_json_schema()
    for key in 'abc':
        assert json_schema['properties'][key] == {'title': key.upper(), 'type': 'integer'}  # default is not present


def test_callable_json_schema_extra_dataclass():
    def pop_default(s):
        s.pop('default')

    @pydantic.dataclasses.dataclass
    class MyDataclass:
        # Note that a and b here have to come first since dataclasses requires annotation-only fields to come before
        # fields with defaults (for similar reasons to why function arguments with defaults must come later)
        # But otherwise, evnerything seems to work properly
        a: Annotated[int, Field(json_schema_extra=pop_default), Field(default=1)]
        b: Annotated[int, Field(default=2), Field(json_schema_extra=pop_default)]
        c: int = Field(default=3, json_schema_extra=pop_default)
        d: Annotated[int, Field(json_schema_extra=pop_default)] = 4
        e: Annotated[int, Field(json_schema_extra=pop_default)] = Field(default=5)
        f: Annotated[int, Field(default=6)] = Field(json_schema_extra=pop_default)

    adapter = TypeAdapter(MyDataclass)
    assert adapter.dump_python(MyDataclass()) == {'a': 1, 'b': 2, 'c': 3, 'd': 4, 'e': 5, 'f': 6}
    assert adapter.dump_python(MyDataclass(a=11, b=12, c=13, d=14, e=15, f=16)) == {
        'a': 11,
        'b': 12,
        'c': 13,
        'd': 14,
        'e': 15,
        'f': 16,
    }

    json_schema = adapter.json_schema()
    for key in 'abcdef':
        assert json_schema['properties'][key] == {'title': key.upper(), 'type': 'integer'}  # default is not present


def test_model_rebuild_happens_even_with_parent_classes(create_module):
    module = create_module(
        # language=Python
        """
from __future__ import annotations
from pydantic import BaseModel

class MyBaseModel(BaseModel):
    pass

class B(MyBaseModel):
    b: A

class A(MyBaseModel):
    a: str
    """
    )
    assert module.B.model_json_schema() == {
        '$defs': {
            'A': {
                'properties': {'a': {'title': 'A', 'type': 'string'}},
                'required': ['a'],
                'title': 'A',
                'type': 'object',
            }
        },
        'properties': {'b': {'$ref': '#/$defs/A'}},
        'required': ['b'],
        'title': 'B',
        'type': 'object',
    }


def test_enum_complex_value() -> None:
    """https://github.com/pydantic/pydantic/issues/7045"""

    class MyEnum(Enum):
        foo = (1, 2)
        bar = (2, 3)

    ta = TypeAdapter(MyEnum)

    # insert_assert(ta.json_schema())
    assert ta.json_schema() == {'enum': [[1, 2], [2, 3]], 'title': 'MyEnum', 'type': 'array'}<|MERGE_RESOLUTION|>--- conflicted
+++ resolved
@@ -1694,10 +1694,6 @@
     # insert_assert(Model.model_json_schema(mode='serialization'))
     assert Model.model_json_schema(mode='serialization') == {
         'properties': properties,
-<<<<<<< HEAD
-=======
-        'required': ['duration'],
->>>>>>> 2acf1aff
         'title': 'Model',
         'type': 'object',
     }
@@ -1719,10 +1715,6 @@
     # insert_assert(Model.model_json_schema(mode='serialization'))
     assert Model.model_json_schema(mode='serialization') == {
         'properties': properties,
-<<<<<<< HEAD
-=======
-        'required': ['data'],
->>>>>>> 2acf1aff
         'title': 'Model',
         'type': 'object',
     }
@@ -1745,10 +1737,6 @@
     # insert_assert(TypeAdapter(Dataclass).json_schema(mode='serialization'))
     assert TypeAdapter(Dataclass).json_schema(mode='serialization') == {
         'properties': properties,
-<<<<<<< HEAD
-=======
-        'required': ['duration'],
->>>>>>> 2acf1aff
         'title': 'Dataclass',
         'type': 'object',
     }
@@ -1769,10 +1757,6 @@
     # insert_assert(TypeAdapter(Dataclass).json_schema(mode='serialization'))
     assert TypeAdapter(Dataclass).json_schema(mode='serialization') == {
         'properties': properties,
-<<<<<<< HEAD
-=======
-        'required': ['data'],
->>>>>>> 2acf1aff
         'title': 'Dataclass',
         'type': 'object',
     }
@@ -1796,10 +1780,6 @@
     # insert_assert(TypeAdapter(MyTypedDict).json_schema(mode='serialization'))
     assert TypeAdapter(MyTypedDict).json_schema(mode='serialization') == {
         'properties': properties,
-<<<<<<< HEAD
-=======
-        'required': ['duration'],
->>>>>>> 2acf1aff
         'title': 'MyTypedDict',
         'type': 'object',
     }
@@ -1821,10 +1801,6 @@
     # insert_assert(TypeAdapter(MyTypedDict).json_schema(mode='serialization'))
     assert TypeAdapter(MyTypedDict).json_schema(mode='serialization') == {
         'properties': properties,
-<<<<<<< HEAD
-=======
-        'required': ['data'],
->>>>>>> 2acf1aff
         'title': 'MyTypedDict',
         'type': 'object',
     }
